//
//  pathtrace.c
//  C-ray
//
//  Created by Valtteri Koskivuori on 27/04/2017.
//  Copyright © 2015-2019 Valtteri Koskivuori. All rights reserved.
//

#include "../includes.h"
#include "pathtrace.h"

#include "../datatypes/scene.h"
#include "../datatypes/camera.h"
#include "../acceleration/bbox.h"
#include "../acceleration/kdtree.h"
#include "../datatypes/texture.h"

#include "../datatypes/mat3.h"

bool getHit(struct intersection* rec, struct lightRay *incidentRay, struct world *scene);
color getBackground(struct lightRay *incidentRay, struct world *scene);

vec3 RandomUnitSphere(pcg32_random_t* rng) {
	vec3 vec = (vec3){ 0.0f, 0.0f, 0.0f };
	do {
		vec = (vec3){ rndFloat(rng), rndFloat(rng), rndFloat(rng) };
		vec = vec3_subs(vec3_muls(vec, 2.0f), 1.0f);
	} while (vecLengthSquared(vec) >= 1.0f);
	return vec;
}
const float EPSILON = 0.00001f;

bool IsPureSpec(struct material *p_mat)
{
	float specularity = getMaterialFloat(p_mat, "specularity");
	return specularity >= 1.0f;
}

bool IsPureDiff(struct material *p_mat)
{
	float specularity = getMaterialFloat(p_mat, "specularity");
	return specularity <= 0.0f;
}

extern vec2* textureArray;

color pathTrace(struct lightRay *incidentRay, struct world *scene, int maxDepth, pcg32_random_t *p_rng, bool *hasHitObject) {

	color col = blackColor;
	color falloff = whiteColor;

	for (int i = 0; i < maxDepth; ++i) {
		struct intersection isect;

		if (getHit(&isect, incidentRay, scene)) {
			vec3 wo, wi;
			if (hasHitObject) *hasHitObject = true;
			wo = vec3_negate(incidentRay->direction); // view direction from hitpoint

			if (isect.end->type == MATERIAL_TYPE_EMISSIVE) {
				col = getAlbedo(isect.end);
				break;
			}
			else if (isect.end->type == MATERIAL_TYPE_DEFAULT) {
				struct material* p_mat = isect.end;
				float metalness = getMaterialFloat(p_mat, "metalness");

				// Setup TBN matrix for tangent space transforms
				vec3 N = isect.surfaceNormal;
				vec3 T, B;

				struct poly p = polygonArray[isect.polyIndex];
				vec2 uv = (vec2){ 0.0f, 0.0f };
				if (isect.type == hitTypePolygon && p.hasUVs) {
					// polygon

					// barycentric coordinates for this polygon
					float uf = isect.uv.x;
					float vf = isect.uv.y;
					float wf = 1.0f - uf - vf;

					// Weighted texture coordinates
					vec2 u = vec2_muls(textureArray[p.textureIndex[1]], uf);
					vec2 v = vec2_muls(textureArray[p.textureIndex[2]], vf);
					vec2 w = vec2_muls(textureArray[p.textureIndex[0]], wf);

					uv = vec2_add(vec2_add(u, v), w);
					
					T = p.tangent;
					B = p.bitangent;
				}
				else {
					T = vec3_normalize(vec3_cross((vec3) { N.y, N.x, N.z }, N)); // To prevent cross product being length 0
					B = vec3_cross(N, T);
				}

				falloff.red = uv.x;//T.x*0.5+0.5;
				falloff.green = uv.y;//T.y*0.5+0.5;
				falloff.blue = 0.0f;// T.z * 0.5 + 0.5;
				break;

				mat3 TBN = (mat3){ .v = {T, B, N} };
				mat3 invTBN = mat3_transpose(TBN);

				wo = vec3_normalize(mat3_mul_vec3(invTBN, wo));

<<<<<<< HEAD
				float U1 = rndFloat(0.0f, 1.0f, p_rng);
=======
				float rn = rndFloat(rng);
				bool isPureDiff = IsPureDiff(p_mat);
				bool isPureSpec = IsPureSpec(p_mat);
>>>>>>> 2cb7e7c6

				float specularity = getSpecularity(p_mat, uv);
				float reflProb = 1.0f - (1.0f - specularity) * (1.0f - metalness);

				if (U1 < reflProb) {
					incidentRay->start = vec3_add(isect.hitPoint, vec3_muls(isect.surfaceNormal, EPSILON));

					// MIS sample using VNDF or NDF
					color specular = lightingFuncSpecular(p_mat, uv, wo, &wi, p_rng);

					incidentRay->direction = vec3_normalize(mat3_mul_vec3(TBN, wi));

					falloff = multiplyColors(falloff, specular);

<<<<<<< HEAD
				}
				else {
=======
					falloff = multiplyColors(falloff, colorCoef(diffuse, 1.0f - specularity));
				} else if(isPureSpec || (rn > 0.5f && !isPureDiff)) {
					incidentRay->start = vec3_add(isect.hitPoint, vec3_muls(isect.surfaceNormal, EPSILON));
>>>>>>> 2cb7e7c6

					// Light incoming direction from hitpoint, random in normal direction
					wi = vec3_normalize(vec3_add(RandomUnitSphere(p_rng), (vec3) { 0.0f, 0.0f, 1.0f }));

					incidentRay->start = vec3_add(isect.hitPoint, vec3_muls(N, EPSILON));
					incidentRay->direction = vec3_normalize(mat3_mul_vec3(TBN, wi));

					color diffuse = lightingFuncDiffuse(p_mat, uv, wo, wi);

					falloff = multiplyColors(falloff, diffuse);
				}
			}
		} else {
			col = getBackground(incidentRay, scene, i);
			break;
		}
	}

	return multiplyColors(col, falloff);
}

//vec3 pathTrace(struct lightRay* incidentRay, struct world* scene, int depth, int maxDepth, pcg32_random_t* rng, bool* hasHitObject) {
//	struct intersection isect = getClosestIsect(incidentRay, scene);
//	if (isect.didIntersect) {
//		if (hasHitObject) *hasHitObject = true;
//		struct lightRay scattered;
//		vec3 attenuation;
//
//		IMaterial mat = isect.end;
//		vec3 emitted = (mat->type == MATERIAL_TYPE_EMISSIVE && MaterialValueAt(mat, "albedo")) ? MaterialGetVec3(mat, "albedo") : VEC3_ZERO;
//
//		if (depth < maxDepth && LightingFunc(&isect, &attenuation, &scattered, rng)) {
//			float probability = 1;
//			if (depth >= 2) {
//				probability = max(attenuation.r, max(attenuation.g, attenuation.b));
//				if (rndFloat(0, 1, rng) > probability) {
//					return emitted;
//				}
//			}
//			vec3 newColor = pathTrace(&scattered, scene, depth + 1, maxDepth, rng, hasHitObject);
//			return vec3_muls(vec3_add(emitted, vec3_mul(attenuation, newColor)), 1.0 / probability);
//		}
//		else {
//			return emitted;
//		}
//	}
//	else {
//		return getBackground(incidentRay, scene);
//	}
//}

/**
 Calculate the closest intersection point, and other relevant information based on a given lightRay and scene
 See the intersection struct for documentation of what this function calculates.

 @param incidentRay Given light ray (set up in renderThread())
 @param scene  Given scene to cast that ray into
 @return intersection struct with the appropriate values set
 */
bool getHit(struct intersection *rec, struct lightRay *incidentRay, struct world *scene) {
	rec->distance = 20000.0;
	rec->ray = *incidentRay;
	rec->start = incidentRay->currentMedium;
	rec->didIntersect = false;
	for (int i = 0; i < scene->sphereCount; i++) {
		if (rayIntersectsWithSphere(&scene->spheres[i], incidentRay, rec)) {
			rec->end = scene->spheres[i].material;
			rec->didIntersect = true;
		}
	}
	for (int o = 0; o < scene->meshCount; o++) {
		if (rayIntersectsWithNode(scene->meshes[o].tree, incidentRay, rec)) {
			rec->end = scene->meshes[o].material;
			rec->didIntersect = true;
		}
	}
	return rec->didIntersect;
}

float wrapMax(float x, float max) {
	return fmod(max + fmod(x, max), max);
}

float wrapMinMax(float x, float min, float max) {
	return min + wrapMax(x - min, max - min);
}

color getHDRI(struct lightRay *incidentRay, struct world *scene, int index) {
	//Unit direction vector
	vec3 ud = vecNormalize(incidentRay->direction);
	
	//To polar from cartesian
	float r = 1.0f; //Normalized above
	float phi = (atan2f(ud.z, ud.x)/4) + scene->hdr->offset;
	float theta = acosf((-ud.y/r));
	
	float u = theta / PI;
	float v = (phi / (PI/2));
	
	u = wrapMinMax(u, 0, 1);
	v = wrapMinMax(v, 0, 1);
	
	float x =  (v * *scene->hdr->width);
	float y = (u * *scene->hdr->height);
	
	color newColor = textureGetPixelFiltered(!index ? scene->hdrBlurred : scene->hdr, x, y);
	
	return newColor;
}

//Linearly interpolate based on the Y component
color getAmbientColor(struct lightRay *incidentRay, struct gradient *c) {
	vec3 unitDirection = vecNormalize(incidentRay->direction);
	float t = 0.5 * (unitDirection.y + 1.0);
	return addColors(colorCoef((*c).down, 1.0 - t), colorCoef((*c).up, t));
}

color getBackground(struct lightRay *incidentRay, struct world *scene, int index) {
	return scene->hdr ? getHDRI(incidentRay, scene, index) : getAmbientColor(incidentRay, scene->ambientColor);
}<|MERGE_RESOLUTION|>--- conflicted
+++ resolved
@@ -18,7 +18,7 @@
 #include "../datatypes/mat3.h"
 
 bool getHit(struct intersection* rec, struct lightRay *incidentRay, struct world *scene);
-color getBackground(struct lightRay *incidentRay, struct world *scene);
+color getBackground(struct lightRay *incidentRay, struct world *scene, int index);
 
 vec3 RandomUnitSphere(pcg32_random_t* rng) {
 	vec3 vec = (vec3){ 0.0f, 0.0f, 0.0f };
@@ -58,7 +58,7 @@
 			wo = vec3_negate(incidentRay->direction); // view direction from hitpoint
 
 			if (isect.end->type == MATERIAL_TYPE_EMISSIVE) {
-				col = getAlbedo(isect.end);
+				col = getMaterialColor(isect.end, "albedo");
 				break;
 			}
 			else if (isect.end->type == MATERIAL_TYPE_DEFAULT) {
@@ -104,13 +104,7 @@
 
 				wo = vec3_normalize(mat3_mul_vec3(invTBN, wo));
 
-<<<<<<< HEAD
-				float U1 = rndFloat(0.0f, 1.0f, p_rng);
-=======
-				float rn = rndFloat(rng);
-				bool isPureDiff = IsPureDiff(p_mat);
-				bool isPureSpec = IsPureSpec(p_mat);
->>>>>>> 2cb7e7c6
+				float U1 = rndFloat(p_rng);
 
 				float specularity = getSpecularity(p_mat, uv);
 				float reflProb = 1.0f - (1.0f - specularity) * (1.0f - metalness);
@@ -124,15 +118,8 @@
 					incidentRay->direction = vec3_normalize(mat3_mul_vec3(TBN, wi));
 
 					falloff = multiplyColors(falloff, specular);
-
-<<<<<<< HEAD
 				}
 				else {
-=======
-					falloff = multiplyColors(falloff, colorCoef(diffuse, 1.0f - specularity));
-				} else if(isPureSpec || (rn > 0.5f && !isPureDiff)) {
-					incidentRay->start = vec3_add(isect.hitPoint, vec3_muls(isect.surfaceNormal, EPSILON));
->>>>>>> 2cb7e7c6
 
 					// Light incoming direction from hitpoint, random in normal direction
 					wi = vec3_normalize(vec3_add(RandomUnitSphere(p_rng), (vec3) { 0.0f, 0.0f, 1.0f }));
