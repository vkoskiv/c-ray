//
//  material.c
//  C-ray
//
//  Created by Valtteri Koskivuori on 20/05/2017.
//  Copyright © 2015-2019 Valtteri Koskivuori. All rights reserved.
//

#include "../includes.h"
#include "material.h"

#include "../renderer/pathtrace.h"
#include "../datatypes/vertexbuffer.h"
#include "../datatypes/texture.h"
#include "../datatypes/vec3.h"

// TODO: Make this dynamic
static const uint64_t MATERIAL_TABLE_SIZE = 32;
struct material *newMaterial(enum materialType type) {
	struct material *self = malloc(sizeof(struct material));
	self->size = MATERIAL_TABLE_SIZE;
	self->data = malloc(sizeof(struct materialBucket) * MATERIAL_TABLE_SIZE);
	for (uint64_t i = 0; i < MATERIAL_TABLE_SIZE; ++i)
	{
		self->data[i].is_used = false;
		self->data[i].value = NULL;
		self->data[i].key = NULL;
	}

	self->type = type;
	return self;
}

void freeMaterial(struct material *self) {
	if (self == NULL) return;
	for (uint64_t i = 0; i < MATERIAL_TABLE_SIZE; ++i)
	{
		if(self->data[i].is_used) free(self->data[i].value);
	}
	free(self->data);
	free(self);
}

struct materialBucket *getMaterialBucketPtr(struct material *self, const char* key) {
	struct materialBucket* p_bucket;
	uint64_t index = hashDataToU64((uint8_t*)key, strlen(key)) % self->size;

	for (; index < self->size; ++index)
	{
		p_bucket = &self->data[index];

		if (p_bucket->is_used && p_bucket->key != NULL)
		{
			if (!strcmp(key, p_bucket->key)) return p_bucket;
		}
		else
		{
			return p_bucket;
		}
	}

	return NULL;
}

void setMaterialVec3(struct material *self, const char* key, vec3 value) {
	struct materialBucket *p_bucket = getMaterialBucketPtr(self, key);
	p_bucket->key = key;
	p_bucket->value = malloc(sizeof(vec3));
	p_bucket->is_used = true;
	*(vec3*)p_bucket->value = value;
}

void setMaterialPtr(struct material* self, const char* key, void* value)
{
	struct materialBucket* p_bucket = getMaterialBucketPtr(self, key);
	p_bucket->key = key;
	p_bucket->value = malloc(sizeof(void*));
	p_bucket->is_used = true;
	*(void**)p_bucket->value = value;
}

void* getMaterialPtr(struct material* self, const char* key)
{
	return *(void**)getMaterialBucketPtr(self, key)->value;
}

void setMaterialFloat(struct material *self, const char *key, float value) {
	struct materialBucket* p_bucket = getMaterialBucketPtr(self, key);
	p_bucket->key = key;
	p_bucket->value = malloc(sizeof(float));
	p_bucket->is_used = true;
	*(float*)p_bucket->value = value;
}

float getMaterialFloat(struct material *self, const char *key) {
	return *(float*)getMaterialBucketPtr(self, key)->value;
}

vec3 getMaterialVec3(struct material *self, const char *key) {
	struct materialBucket* p_bucket = getMaterialBucketPtr(self, key);
	if (p_bucket->is_used)
		return *(vec3*)p_bucket->value;
	else
		return (vec3) { 0.0f, 0.0f, 0.0f };
}

void setMaterialColor(struct material* self, const char* key, color value) {
	struct materialBucket* p_bucket = getMaterialBucketPtr(self, key);
	p_bucket->key = key;
	p_bucket->value = malloc(sizeof(color));
	p_bucket->is_used = true;
	*(color*)p_bucket->value = value;
}

void setMaterialTexture(struct material *self, const char *key, struct texture *t) {
	struct materialBucket *p_bucket = getMaterialBucketPtr(self, key);
	p_bucket->value = malloc(sizeof(struct texture *));
	p_bucket->is_used = true;
	p_bucket->value = t;
}

struct texture *getMaterialTexture(struct material *self, const char *key) {
	struct materialBucket *p_bucket = getMaterialBucketPtr(self, key);
	if (p_bucket->is_used) {
		return p_bucket->value;
	} else {
		return NULL;
	}
}

enum materialType getMaterialType_FromStr(const char *str) {
	enum materialType type = MATERIAL_TYPE_DEFAULT;

	if (!strcmp(str, "Emissive")) type = MATERIAL_TYPE_EMISSIVE;

	return type;
}

enum diffuseBSDF getDiffuseBSDF_FromStr(const char *str) {
	enum diffuseBSDF bsdf = DIFFUSE_BSDF_LAMBERT;

	if      (!strcmp(str, "Lambert"))         bsdf = DIFFUSE_BSDF_LAMBERT;
	else if (!strcmp(str, "Oren Neyar"))      bsdf = DIFFUSE_BSDF_OREN_NEYAR;
	else if (!strcmp(str, "Earl Hammon GGX")) bsdf = DIFFUSE_BSDF_EARL_HAMMON_GGX;

	return bsdf;
}

enum specularBSDF getSpecularBSDF_FromStr(const char *str) {
	enum specularBSDF bsdf = SPECULAR_BSDF_PHONG;

	if      (!strcmp(str, "Phong"))               bsdf = SPECULAR_BSDF_PHONG;
	else if (!strcmp(str, "Blinn-Phong"))         bsdf = SPECULAR_BLINN_PHONG;
	else if (!strcmp(str, "Eric Heitz GGX 2018")) bsdf = SPECULAR_BSDF_ERIC_HEITZ_GGX_2018;

	return bsdf;
}

color getMaterialColor(struct material *self, const char *key) {
	struct materialBucket *p_bucket = getMaterialBucketPtr(self, key);
	if (p_bucket->is_used) {
		return *(color*)p_bucket->value;
	} else {
		return (color){1.0f, 0.0f, 1.0f, 1.0f};
	}
}

bool doesMaterialValueExist(struct material *self, const char *key) {
	return getMaterialBucketPtr(self, key)->is_used;
}

<<<<<<< HEAD
color sampleTexture(struct texture *p_tex, vec2 uv) {
	color output = { 0.0f, 0.0f, 0.0f, 0.0f };

	//Texture width and height for this material
	float width = *p_tex->width;
	float height = *p_tex->height;

	//Get the color value at these XY coordinates
	output = textureGetPixelFiltered(p_tex, uv.x * width, uv.y * height);
=======

color colorForUV(struct texture *t, vec2 uv, struct poly p) {
	struct color output = {0.0, 0.0, 0.0, 0.0};

	//Texture width and height for this material
	float width = *t->width;
	float heigh = *t->height;

	//barycentric coordinates for this polygon
	float u = uv.x;
	float v = uv.y;
	float w = 1.0 - u - v;

	//Weighted texture coordinates
	vec2 ucomponent = coordScale(u, textureArray[p.textureIndex[1]]);
	vec2 vcomponent = coordScale(v, textureArray[p.textureIndex[2]]);
	vec2 wcomponent = coordScale(w, textureArray[p.textureIndex[0]]);

	// textureXY = u * v1tex + v * v2tex + w * v3tex
	vec2 textureXY = addCoords(addCoords(ucomponent, vcomponent), wcomponent);

	float x = (textureXY.x * (width));
	float y = (textureXY.y * (heigh));

	//Get the color value at these XY coordinates
	output = textureGetPixelFiltered(t, x, y);
>>>>>>> 2cb7e7c6

	//Since the texture is probably srgb, transform it back to linear colorspace for rendering
	//FIXME: Maybe ask lodepng if we actually need to do this transform
	output = fromSRGB(output);

	return output;
}

<<<<<<< HEAD
color getAlbedo(struct material *p_mat, vec2 uv) {
	if (doesMaterialValueExist(p_mat, "albedo")) {
		color albedo = getMaterialColor(p_mat, "albedo");

		if (doesMaterialValueExist(p_mat, "albedoTexture")) {
			struct texture* albedoTexture = getMaterialPtr(p_mat, "albedoTexture");
			color albedoSample = sampleTexture(albedoTexture, uv);
			return albedoSample;
		}

		return albedo;
=======
color getAlbedo(struct material *p_mat) {
	if (doesMaterialValueExist(p_mat, "albedo")) {
		return getMaterialColor(p_mat, "albedo");
	} else {
		return (color){1.0f, 0.0f, 1.0f, 1.0f};
>>>>>>> 2cb7e7c6
	}
}

float getRoughness(struct material* p_mat, vec2 uv) {
	if (doesMaterialValueExist(p_mat, "roughnessTexture")) {
		return sampleTexture(getMaterialPtr(p_mat, "roughnessTexture"), uv).red;
	}
	else if (doesMaterialValueExist(p_mat, "roughness")) {
		return getMaterialFloat(p_mat, "roughness");
	}
	
	else return 0.0f;
}

float getSpecularity(struct material* p_mat, vec2 uv) {
	if (doesMaterialValueExist(p_mat, "specularityTexture")) {
		return sampleTexture(getMaterialPtr(p_mat, "specularityTexture"), uv).red;
	}
	else if (doesMaterialValueExist(p_mat, "specularity")) {
		return getMaterialFloat(p_mat, "specularity");
	}
	else return 0.0f;
}

float square(float x) { return x * x; }
float getTheta(vec3 w) { return acos(w.z / vec3_length(w)); }
float getPhi(vec3 w) { return atan(w.y / w.x); }
float getCosPhi(vec3 w) { return cos(getPhi(w)); }
float getCosTheta(vec3 w) { return cos(getTheta(w)); }
float getCos2Theta(vec3 w) { return square(getCosTheta(w)); }
float getAbsTanTheta(vec3 w) { return fabs(tan(getTheta(w))); }
float getAbsCosTheta(vec3 w) { return fabs(getCosTheta(w)); }
float rsqrt(float x)
{
	return 1.0f / sqrt(x);
}

// Start defining BSDF functions

color diffuseLambert(struct material *p_mat, vec2 uv, vec3 wo, vec3 wi) {
	color albedo = getAlbedo(p_mat, uv);
	float dotNL = getCosTheta(wi);
	return colorCoef(albedo, max(dotNL, 0.0) * INV_PI);
}

float EricHeitz2018GGXG1Lambda(vec3 V, float alpha_x, float alpha_y) {
	float Vx2 = square(V.x);
	float Vy2 = square(V.y);
	float Vz2 = square(V.z);
	float ax2 = square(alpha_x);
	float ay2 = square(alpha_y);
	return (-1.0f + sqrtf(1.0f + (Vx2 * ax2 + Vy2 * ay2) / Vz2)) / 2.0f;
}

float EricHeitz2018GGXG1(vec3 V, float alpha_x, float alpha_y) {
	return 1.0f / (1.0f + EricHeitz2018GGXG1Lambda(V, alpha_x, alpha_y));
}

// wm: microfacet normal in frame
float EricHeitz2018GGXD(vec3 N, float alpha_x, float alpha_y) {
	float Nx2 = square(N.x);
	float Ny2 = square(N.y);
	float Nz2 = square(N.z);
	float ax2 = square(alpha_x);
	float ay2 = square(alpha_y);
	return 1.0f / (M_PI * alpha_x * alpha_y * square(Nx2 / ax2 + Ny2 / ay2 + Nz2));
}


float EricHeitz2018GGXG2(vec3 V, vec3 L, float alpha_x, float alpha_y) {
	return EricHeitz2018GGXG1(V, alpha_x, alpha_y) * EricHeitz2018GGXG1(L, alpha_x, alpha_y);
}

color SchlickFresnel(float NoX, color F0) {
	return addColors(F0, colorCoef(subtractColors(whiteColor, F0), pow(1.0f - NoX, 5.0f)));
}

// Input Ve: view direction
// Input alpha_x, alpha_y: roughness parameters
// Input U1, U2: uniform random numbers U(0, 1)
// Output Ne: normal sampled with PDF D_Ve(Ne) = G1(Ve) * max(0, dot(Ve, Ne)) * D(Ne) / Ve.z
vec3 EricHeitz2018GGXVNDF(vec3 Ve, float alpha_x, float alpha_y, float U1, float U2) {
	// Section 3.2: transforming the view direction to the hemisphere configuration
	vec3 Vh = vec3_normalize((vec3) { alpha_x* Ve.x, alpha_y* Ve.y, Ve.z });
	// Section 4.1: orthonormal basis (with special case if cross product is zero)
	float lensq = Vh.x * Vh.x + Vh.y * Vh.y;
	vec3 T1 = lensq > 0.0f ? vec3_muls((vec3) { -Vh.y, Vh.x, 0.0f }, rsqrt(lensq)) : (vec3) { 1.0f, 0.0f, 0.0f };
	vec3 T2 = vec3_cross(Vh, T1);
	// Section 4.2: parameterization of the projected area
	float r = sqrt(U1);
	float phi = 2.0f * M_PI * U2;
	float t1 = r * cosf(phi);
	float t2 = r * sinf(phi);
	float s = 0.5f * (1.0f + Vh.z);
	t2 = (1.0f - s) * sqrtf(1.0f - t1 * t1) + s * t2;
	// Section 4.3: reprojection onto hemisphere
	vec3 Nh = vec3_add(vec3_add(vec3_muls(T1, t1), vec3_muls(T2, t2)), vec3_muls(Vh, sqrtf(fmaxf(0.0f, 1.0f - t1 * t1 - t2 * t2))));
	// Section 3.4: transforming the normal back to the ellipsoid configuration
	vec3 Ne = vec3_normalize((vec3) { alpha_x* Nh.x, alpha_y* Nh.y, fmaxf(0.0f, Nh.z) });
	return Ne;
}

float EricHeitz2018GGXDV(vec3 N, vec3 V, float alpha_x, float alpha_y) {
	float dotVZ = getCosTheta(V);
	float dotNV = vec3_dot(N, V);
	float G = EricHeitz2018GGXG1(V, alpha_x, alpha_y);
	float D = EricHeitz2018GGXD(N, alpha_x, alpha_y);
	return (G * fmaxf(dotNV, 0.0f) * D) / dotVZ;
}

float EricHeitz2018GGXPDF(vec3 V, vec3 Ni, vec3 Li, float alpha_x, float alpha_y) {
	float DV = EricHeitz2018GGXDV(Ni, V, alpha_x, alpha_y);
	float dotNiV = vec3_dot(V, Ni);
	return DV / (4.0f * dotNiV);
}
/*
float EricHeitz2018GGX_Rho(vec3 V, vec3 L, float alpha_x, float alpha_y, float ior)
{
	vec3 H = vec3_normalize(vec3_add(L, V));
	float cosThetaV = CosTheta(V);
	float cosThetaL = CosTheta(L);
	float VoH = vec3_dot(V, H);
	float F0 = abs((1.0f - ior) / (1.0f + ior));

	float D = EricHeitz2018GGXD(H, alpha_x, alpha_y);
	float F = SchlickFresnel(fmaxf(VoH, 0.0f), F0);
	float G = EricHeitz2018GGXG2(V, L, alpha_x, alpha_y);
	return (D * F * G) / (4.0f * cosThetaV * cosThetaL);
}
*/

color specularEricHeitz2018GGX(struct material* p_mat, vec2 uv, vec3 V, vec3* p_Li, pcg32_random_t* p_rng) {
	color albedo = getAlbedo(p_mat, uv);
	float roughness = getRoughness(p_mat, uv);
	float anisotropy = getMaterialFloat(p_mat, "anisotropy");
	float metalness = getMaterialFloat(p_mat, "metalness");
	float ior = getMaterialFloat(p_mat, "ior");

	float alpha = roughness * roughness;
	float aspect = sqrt(1.0f - 0.9f * anisotropy);
	float alpha_x = alpha * aspect;
	float alpha_y = alpha / aspect;

	float U1 = rndFloat(p_rng);
	float U2 = rndFloat(p_rng);
	vec3 N = EricHeitz2018GGXVNDF(V, alpha_x, alpha_y, U1, U2);
	vec3 L = reflect(vec3_negate(V), N); // Li

	float dotVL = vec3_dot(V, L);

	float F0_ = fabs((1.0f - ior) / (1.0f + ior));
	F0_ = F0_* F0_;
	color F0 = mixColors(colorWithValues(F0_, F0_, F0_, 0.0), albedo, metalness);

	color F = SchlickFresnel(fmaxf(dotVL, 0.0f), F0);
	float G2 = EricHeitz2018GGXG2(V, L, alpha_x, alpha_y);
	float G1 = EricHeitz2018GGXG1(V, alpha_x, alpha_y);

	color I = colorDivCoef(colorCoef(F, G2), fmaxf(G1, 0.01f));

	*p_Li = L;

	return I;
}

color diffuseEarlHammonGGX(struct material *p_mat, vec2 uv, vec3 wo, vec3 wi) {
	float dotNV = getCosTheta(wo);
	float dotNL = getCosTheta(wi);

	// No light contribution if light or view isn't visible from surface
	if (dotNV <= 0.0f || dotNL <= 0.0f) return blackColor;

	color albedo = getAlbedo(p_mat, uv);
	float roughness = getRoughness(p_mat, uv);

	vec3 wm = vec3_normalize(vec3_add(wo, wi));

	float dotNH = getCosTheta(wm);
	float dotVL = vec3_dot(wo, wi);

	float alpha = roughness * roughness;

	float facing = 0.5f + 0.5f * dotVL;
	float roughy = facing * (0.9f - 0.4f * facing) * (0.5f + dotNH) / dotNH;
	float smoothy = 1.05f * (1.0f - powf(1.0f - dotNL, 5.0f)) * (1.0f - powf(1.0f - dotNV, 5.0f));
	float single = INV_PI * (smoothy * (1.0f - alpha) + alpha * roughy);
	float multi = alpha * 0.1159f;

	return multiplyColors(albedo, colorAddCoef(colorCoef(albedo, multi), single));
}

color lightingFuncDiffuse(struct material *p_mat, vec2 uv, vec3 wo, vec3 wi) {
	switch (p_mat->diffuseBSDF)	{
		case DIFFUSE_BSDF_LAMBERT: {
			return diffuseLambert(p_mat, uv, wo, wi);
		}
		break;
		case DIFFUSE_BSDF_EARL_HAMMON_GGX: {
			return diffuseEarlHammonGGX(p_mat, uv, wo, wi);
		}
		break;
	}

	return (color) {1.0f, 0.0f, 1.0f, 1.0f};
}

color lightingFuncSpecular(struct material *p_mat, vec2 uv, vec3 V, vec3* p_Li, pcg32_random_t* p_rng) {
	switch (p_mat->specularBSDF)
	{
		case SPECULAR_BSDF_ERIC_HEITZ_GGX_2018:
		{
			return specularEricHeitz2018GGX(p_mat, uv, V, p_Li, p_rng);
		}
	}

	return (color){1.0, 0.0, 1.0, 1.0};
}

//bool LightingFunc(struct intersection* isect, vec3* attenuation, struct lightRay* scattered, pcg32_random_t* rng)
//{
//	if (isect->end->type == MATERIAL_TYPE_EMISSIVE) return false;
//
//	switch (isect->end->diffuse_bsdf_type)
//	{
//	case BSDF_TYPE_LAMBERT_DIFFUSE:
//	{
//		vec3 temp = vecAdd(isect->hitPoint, isect->surfaceNormal);
//		vec3 rand = RandomUnitSphere(rng);
//		vec3 target = vecAdd(temp, rand);
//		vec3 target2 = vecNormalize(vecSubtract(isect->hitPoint, target));
//		*scattered = ((struct lightRay) { isect->hitPoint, target2, rayTypeScattered, isect->end, 0 });
//		*attenuation = GetAlbedo(isect->end);
//
//		return true;
//	}
//	}
//
//	return false;
//}


//
//
//
////FIXME: Temporary, eventually support full OBJ spec
//struct material newMaterial(struct color diffuse, float reflectivity) {
//	struct material newMaterial = {0};
//	newMaterial.reflectivity = reflectivity;
//	newMaterial.diffuse = diffuse;
//	return newMaterial;
//}
//
//
//struct material newMaterialFull(struct color ambient,
//								struct color diffuse,
//								struct color specular,
//								float reflectivity,
//								float refractivity,
//								float IOR,
//								float transparency,
//								float sharpness,
//								float glossiness) {
//	struct material mat;
//	
//	mat.ambient = ambient;
//	mat.diffuse = diffuse;
//	mat.specular = specular;
//	mat.reflectivity = reflectivity;
//	mat.refractivity = refractivity;
//	mat.IOR = IOR;
//	mat.transparency = transparency;
//	mat.sharpness = sharpness;
//	mat.glossiness = glossiness;
//	
//	return mat;
//}
//
//struct material emptyMaterial() {
//	return (struct material){0};
//}
//
//struct material defaultMaterial() {
//	struct material newMat = emptyMaterial();
//	newMat.diffuse = grayColor;
//	newMat.reflectivity = 1.0;
//	newMat.type = lambertian;
//	newMat.IOR = 1.0;
//	return newMat;
//}
//
////To showcase missing .MTL file, for example
//struct material warningMaterial() {
//	struct material newMat = emptyMaterial();
//	newMat.type = lambertian;
//	newMat.diffuse = (struct color){1.0, 0.0, 0.5, 0.0};
//	return newMat;
//}
//
////Find material with a given name and return a pointer to it
//struct material *materialForName(struct material *materials, int count, char *name) {
//	for (int i = 0; i < count; i++) {
//		if (strcmp(materials[i].name, name) == 0) {
//			return &materials[i];
//		}
//	}
//	return NULL;
//}
//
//void assignBSDF(struct material *mat) {
//	//TODO: Add the BSDF weighting here
//	switch (mat->type) {
//		case lambertian:
//			mat->bsdf = lambertianBSDF;
//			break;
//		case metal:
//			mat->bsdf = metallicBSDF;
//			break;
//		case emission:
//			mat->bsdf = emissiveBSDF;
//			break;
//		case glass:
//			mat->bsdf = dialectricBSDF;
//			break;
//		default:
//			mat->bsdf = lambertianBSDF;
//			break;
//	}
//}
//
////Transform the intersection coordinates to the texture coordinate space
////And grab the color at that point. Texture mapping.
//struct color colorForUV(struct intersection *isect) {
//	struct color output = {0.0,0.0,0.0,0.0};
//	struct material mtl = isect->end;
//	struct poly p = polygonArray[isect->polyIndex];
//	
//	//Texture width and height for this material
//	float width = *mtl.texture->width;
//	float heigh = *mtl.texture->height;
//	
//	//barycentric coordinates for this polygon
//	float u = isect->uv.x;
//	float v = isect->uv.y;
//	float w = 1.0 - u - v;
//	
//	//Weighted texture coordinates
//	struct coord ucomponent = coordScale(u, textureArray[p.textureIndex[1]]);
//	struct coord vcomponent = coordScale(v, textureArray[p.textureIndex[2]]);
//	struct coord wcomponent = coordScale(w, textureArray[p.textureIndex[0]]);
//	
//	// textureXY = u * v1tex + v * v2tex + w * v3tex
//	struct coord textureXY = addCoords(addCoords(ucomponent, vcomponent), wcomponent);
//	
//	float x = (textureXY.x*(width));
//	float y = (textureXY.y*(heigh));
//	
//	//Get the color value at these XY coordinates
//	output = textureGetPixelFiltered(mtl.texture, x, y);
//	
//	//Since the texture is probably srgb, transform it back to linear colorspace for rendering
//	//FIXME: Maybe ask lodepng if we actually need to do this transform
//	output = fromSRGB(output);
//	
//	return output;
//}
//
//struct color gradient(struct intersection *isect) {
//	//barycentric coordinates for this polygon
//	float u = isect->uv.x;
//	float v = isect->uv.y;
//	float w = 1.0 - u - v;
//	
//	return colorWithValues(u, v, w, 1.0);
//}
//
////FIXME: Make this configurable
////This is a checkerboard pattern mapped to the surface coordinate space
//struct color mappedCheckerBoard(struct intersection *isect, float coef) {
//	struct poly p = polygonArray[isect->polyIndex];
//	
//	//barycentric coordinates for this polygon
//	float u = isect->uv.x;
//	float v = isect->uv.y;
//	float w = 1.0 - u - v; //1.0 - u - v
//	
//	//Weighted coordinates
//	struct coord ucomponent = coordScale(u, textureArray[p.textureIndex[1]]);
//	struct coord vcomponent = coordScale(v, textureArray[p.textureIndex[2]]);
//	struct coord wcomponent = coordScale(w,	textureArray[p.textureIndex[0]]);
//	
//	// textureXY = u * v1tex + v * v2tex + w * v3tex
//	struct coord surfaceXY = addCoords(addCoords(ucomponent, vcomponent), wcomponent);
//	
//	float sines = sin(coef*surfaceXY.x) * sin(coef*surfaceXY.y);
//	
//	if (sines < 0) {
//		return (struct color){0.4, 0.4, 0.4, 0.0};
//	} else {
//		return (struct color){1.0, 1.0, 1.0, 0.0};
//	}
//}
//
////FIXME: Make this configurable
////This is a spatial checkerboard, mapped to the world coordinate space (always axis aligned)
//struct color checkerBoard(struct intersection *isect, float coef) {
//	float sines = sin(coef*isect->hitPoint.x) * sin(coef*isect->hitPoint.y) * sin(coef*isect->hitPoint.z);
//	if (sines < 0) {
//		return (struct color){0.4, 0.4, 0.4, 0.0};
//	} else {
//		return (struct color){1.0, 1.0, 1.0, 0.0};
//	}
//}
//
///**
// Compute reflection vector from a given vector and surface normal
// 
// @param vec Incident ray to reflect
// @param normal Surface normal at point of reflection
// @return Reflected vector
// */
//vec3 reflectVec(const vec3 *incident, const vec3 *normal) {
//	float reflect = 2.0 * vecDot(*incident, *normal);
//	return vecSubtract(*incident, vecScale(reflect, *normal));
//}
//
//vec3 randomInUnitSphere(pcg32_random_t *rng) {
//	vec3 vec = (vec3){0.0, 0.0, 0.0};
//	do {
//		vec = vecMultiplyConst(vecWithPos(rndFloat(0, 1, rng), rndFloat(0, 1, rng), rndFloat(0, 1, rng)), 2.0);
//		vec = vecSubtract(vec, vecWithPos(1.0, 1.0, 1.0));
//	} while (vecLengthSquared(vec) >= 1.0);
//	return vec;
//}
//
//vec3 randomOnUnitSphere(pcg32_random_t *rng) {
//	vec3 vec = (vec3){0.0, 0.0, 0.0};
//	do {
//		vec = vecMultiplyConst(vecWithPos(rndFloat(0, 1, rng), rndFloat(0, 1, rng), rndFloat(0, 1, rng)), 2.0);
//		vec = vecSubtract(vec, vecWithPos(1.0, 1.0, 1.0));
//	} while (vecLengthSquared(vec) >= 1.0);
//	return vecNormalize(vec);
//}
//
//bool emissiveBSDF(struct intersection *isect, struct lightRay *ray, struct color *attenuation, struct lightRay *scattered, pcg32_random_t *rng) {
//	return false;
//}
//
//bool weightedBSDF(struct intersection *isect, struct lightRay *ray, struct color *attenuation, struct lightRay *scattered, pcg32_random_t *rng) {
//	
//	/*
//	 This will be the internal shader weighting solver that runs a random distribution and chooses from the available
//	 discrete shaders.
//	 */
//	
//	return false;
//}
//
////TODO: Make this a function ptr in the material?
//struct color diffuseColor(struct intersection *isect) {
//	if (isect->end.hasTexture) {
//		return colorForUV(isect);
//	} else {
//		return isect->end.diffuse;
//	}
//}
//
//bool lambertianBSDF(struct intersection *isect, struct lightRay *ray, struct color *attenuation, struct lightRay *scattered, pcg32_random_t *rng) {
//	vec3 temp = vecAdd(isect->hitPoint, isect->surfaceNormal);
//	vec3 rand = randomInUnitSphere(rng);
//	vec3 target = vecAdd(temp, rand);
//	vec3 target2 = vecSubtract(isect->hitPoint, target);
//	*scattered = ((struct lightRay){isect->hitPoint, target2, rayTypeScattered, isect->end, 0});
//	*attenuation = diffuseColor(isect);
//	return true;
//}
//
//bool metallicBSDF(struct intersection *isect, struct lightRay *ray, struct color *attenuation, struct lightRay *scattered, pcg32_random_t *rng) {
//	vec3 normalizedDir = vecNormalize(isect->ray.direction);
//	vec3 reflected = reflectVec(&normalizedDir, &isect->surfaceNormal);
//	//Roughness
//	if (isect->end.roughness > 0.0) {
//		vec3 fuzz = vecMultiplyConst(randomInUnitSphere(rng), isect->end.roughness);
//		reflected = vecAdd(reflected, fuzz);
//	}
//	
//	*scattered = newRay(isect->hitPoint, reflected, rayTypeReflected);
//	*attenuation = diffuseColor(isect);
//	return (vecDot(scattered->direction, isect->surfaceNormal) > 0);
//}
//
//bool refract(vec3 in, vec3 normal, float niOverNt, vec3 *refracted) {
//	vec3 uv = vecNormalize(in);
//	float dt = vecDot(uv, normal);
//	float discriminant = 1.0 - niOverNt * niOverNt * (1 - dt * dt);
//	if (discriminant > 0) {
//		vec3 A = vecMultiplyConst(normal, dt);
//		vec3 B = vecSubtract(uv, A);
//		vec3 C = vecMultiplyConst(B, niOverNt);
//		vec3 D = vecMultiplyConst(normal, sqrt(discriminant));
//		*refracted = vecSubtract(C, D);
//		return true;
//	} else {
//		return false;
//	}
//}
//
//float shlick(float cosine, float IOR) {
//	float r0 = (1 - IOR) / (1 + IOR);
//	r0 = r0*r0;
//	return r0 + (1 - r0) * pow((1 - cosine), 5);
//}
//
//// Only works on spheres for now. Reflections work but refractions don't
//bool dialectricBSDF(struct intersection *isect, struct lightRay *ray, struct color *attenuation, struct lightRay *scattered, pcg32_random_t *rng) {
//	vec3 outwardNormal;
//	vec3 reflected = reflectVec(&isect->ray.direction, &isect->surfaceNormal);
//	float niOverNt;
//	*attenuation = diffuseColor(isect);
//	vec3 refracted;
//	float reflectionProbability;
//	float cosine;
//	
//	if (vecDot(isect->ray.direction, isect->surfaceNormal) > 0) {
//		outwardNormal = vecNegate(isect->surfaceNormal);
//		niOverNt = isect->end.IOR;
//		cosine = isect->end.IOR * vecDot(isect->ray.direction, isect->surfaceNormal) / vecLength(isect->ray.direction);
//	} else {
//		outwardNormal = isect->surfaceNormal;
//		niOverNt = 1.0 / isect->end.IOR;
//		cosine = -(vecDot(isect->ray.direction, isect->surfaceNormal) / vecLength(isect->ray.direction));
//	}
//	
//	if (refract(isect->ray.direction, outwardNormal, niOverNt, &refracted)) {
//		reflectionProbability = shlick(cosine, isect->end.IOR);
//	} else {
//		*scattered = newRay(isect->hitPoint, reflected, rayTypeReflected);
//		reflectionProbability = 1.0;
//	}
//	
//	//Roughness
//	if (isect->end.roughness > 0.0) {
//		vec3 fuzz = vecMultiplyConst(randomInUnitSphere(rng), isect->end.roughness);
//		reflected = vecAdd(reflected, fuzz);
//		refracted = vecAdd(refracted, fuzz);
//	}
//	
//	if (rndFloat(0, 1, rng) < reflectionProbability) {
//		*scattered = newRay(isect->hitPoint, reflected, rayTypeReflected);
//	} else {
//		*scattered = newRay(isect->hitPoint, refracted, rayTypeRefracted);
//	}
//	return true;
//}
//
//void freeMaterial(struct material *mat) {
//	if (mat->textureFilePath) {
//		free(mat->textureFilePath);
//	}
//	if (mat->name) {
//		free(mat->name);
//	}
//}<|MERGE_RESOLUTION|>--- conflicted
+++ resolved
@@ -169,7 +169,6 @@
 	return getMaterialBucketPtr(self, key)->is_used;
 }
 
-<<<<<<< HEAD
 color sampleTexture(struct texture *p_tex, vec2 uv) {
 	color output = { 0.0f, 0.0f, 0.0f, 0.0f };
 
@@ -179,34 +178,6 @@
 
 	//Get the color value at these XY coordinates
 	output = textureGetPixelFiltered(p_tex, uv.x * width, uv.y * height);
-=======
-
-color colorForUV(struct texture *t, vec2 uv, struct poly p) {
-	struct color output = {0.0, 0.0, 0.0, 0.0};
-
-	//Texture width and height for this material
-	float width = *t->width;
-	float heigh = *t->height;
-
-	//barycentric coordinates for this polygon
-	float u = uv.x;
-	float v = uv.y;
-	float w = 1.0 - u - v;
-
-	//Weighted texture coordinates
-	vec2 ucomponent = coordScale(u, textureArray[p.textureIndex[1]]);
-	vec2 vcomponent = coordScale(v, textureArray[p.textureIndex[2]]);
-	vec2 wcomponent = coordScale(w, textureArray[p.textureIndex[0]]);
-
-	// textureXY = u * v1tex + v * v2tex + w * v3tex
-	vec2 textureXY = addCoords(addCoords(ucomponent, vcomponent), wcomponent);
-
-	float x = (textureXY.x * (width));
-	float y = (textureXY.y * (heigh));
-
-	//Get the color value at these XY coordinates
-	output = textureGetPixelFiltered(t, x, y);
->>>>>>> 2cb7e7c6
 
 	//Since the texture is probably srgb, transform it back to linear colorspace for rendering
 	//FIXME: Maybe ask lodepng if we actually need to do this transform
@@ -215,7 +186,6 @@
 	return output;
 }
 
-<<<<<<< HEAD
 color getAlbedo(struct material *p_mat, vec2 uv) {
 	if (doesMaterialValueExist(p_mat, "albedo")) {
 		color albedo = getMaterialColor(p_mat, "albedo");
@@ -227,13 +197,6 @@
 		}
 
 		return albedo;
-=======
-color getAlbedo(struct material *p_mat) {
-	if (doesMaterialValueExist(p_mat, "albedo")) {
-		return getMaterialColor(p_mat, "albedo");
-	} else {
-		return (color){1.0f, 0.0f, 1.0f, 1.0f};
->>>>>>> 2cb7e7c6
 	}
 }
 
