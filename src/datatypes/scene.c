//
//  scene.c
//  C-ray
//
//  Created by Valtteri Koskivuori on 28/02/2015.
//  Copyright © 2015-2019 Valtteri Koskivuori. All rights reserved.
//

#include "../includes.h"
#include "scene.h"

#include "camera.h"
#include "../acceleration/kdtree.h"
#include "../utils/filehandler.h"
#include "../utils/converter.h"
#include "../renderer/renderer.h"
#include "../libraries/cJSON.h"
#include "../utils/ui.h"
#include "../utils/logging.h"
#include "tile.h"
#include "../datatypes/vertexbuffer.h"
#include "../utils/loaders/objloader.h"
#include "../datatypes/texture.h"
#include "../utils/loaders/textureloader.h"
#include "../utils/multiplatform.h"
#include "../utils/timer.h"
#include "vec3.h"

/*struct renderer defaultSettings = (struct renderer){
	.prefs = {
		.fileMode = saveModeNormal,
		.tileOrder = renderOrderFromMiddle,
		.threadCount = 4,
		.sampleCount = 25,
		.bounces = 50,
		.tileWidth = 32,
		.tileHeight = 32,
		.antialiasing = true
	}
};*/

color *parseColor(const cJSON *data);

/**
 Extract the filename from a given file path

 @param input File path to be processed
 @return Filename string, including file type extension
 */
char *getFileName(char *input) {
	char *fn;
	
	/* handle trailing '/' e.g.
	 input == "/home/me/myprogram/" */
	if (input[(strlen(input) - 1)] == '/')
		input[(strlen(input) - 1)] = '\0';
	
	(fn = strrchr(input, '/')) ? ++fn : (fn = input);
	
	return fn;
}

void addMaterialToMesh(struct mesh *mesh, struct material * newMaterial);

struct mesh *lastMesh(struct renderer *r) {
	return &r->scene->meshes[r->scene->meshCount - 1];
}

struct sphere *lastSphere(struct renderer *r) {
	return &r->scene->spheres[r->scene->sphereCount - 1];
}

void loadMeshTextures(struct mesh *mesh) {
	//for (int i = 0; i < mesh->materialCount; i++) {
	//	//FIXME: do this check in materialFromOBJ and just check against hasTexture here
	//	if (mesh->materials[i].textureFilePath) {
	//		if (strcmp(mesh->materials[i].textureFilePath, "")) {
	//			//TODO: Set the shader for this obj to an obnoxious checker pattern if the texture wasn't found
	//			mesh->materials[i].texture = loadTexture(mesh->materials[i].textureFilePath);
	//			if (mesh->materials[i].texture) {
	//				mesh->materials[i].hasTexture = true;
	//			}
	//		} else {
	//			mesh->materials[i].hasTexture = false;
	//		}
	//	} else {
	//		mesh->materials[i].hasTexture = false;
	//	}
	//	
	//}
}

bool loadMeshNew(struct renderer *r, char *inputFilePath) {
	logr(info, "Loading mesh %s\n", inputFilePath);
	
	r->scene->meshes = realloc(r->scene->meshes, (r->scene->meshCount + 1) * sizeof(struct mesh));
	
	bool valid = false;
	
	struct mesh *newMesh = parseOBJFile(inputFilePath);
	if (newMesh != NULL) {
		r->scene->meshes[r->scene->meshCount] = *newMesh;
		free(newMesh);
		valid = true;
		loadMeshTextures(&r->scene->meshes[r->scene->meshCount]);
	}
	
	r->scene->meshCount++;
	return valid;
}

bool loadMesh(struct renderer *r, char *inputFilePath, int idx, int meshCount) {
	logr(info, "Loading mesh %i/%i\r", idx, meshCount);
	
	obj_scene_data data;
	if (parse_obj_scene(&data, inputFilePath) == 0) {
		printf("\n");
		logr(warning, "Mesh %s not found!\n", getFileName(inputFilePath));
		return false;
	}
	
	//Create mesh to keep track of meshes
	r->scene->meshes = realloc(r->scene->meshes, (r->scene->meshCount + 1) * sizeof(struct mesh));
	//Vertex data
	r->scene->meshes[r->scene->meshCount].firstVectorIndex = vertexCount;
	r->scene->meshes[r->scene->meshCount].vertexCount = data.vertex_count;
	//Normal data
	r->scene->meshes[r->scene->meshCount].firstNormalIndex = normalCount;
	r->scene->meshes[r->scene->meshCount].normalCount = data.vertex_normal_count;
	//Texture vector data
	r->scene->meshes[r->scene->meshCount].firstTextureIndex = textureCount;
	r->scene->meshes[r->scene->meshCount].textureCount = data.vertex_texture_count;
	//Poly data
	r->scene->meshes[r->scene->meshCount].firstPolyIndex = polyCount;
	r->scene->meshes[r->scene->meshCount].polyCount = data.face_count;
	//Transforms init
	r->scene->meshes[r->scene->meshCount].transformCount = 0;
	r->scene->meshes[r->scene->meshCount].transforms = malloc(sizeof(struct transform));
	
	//r->scene->meshes[r->scene->meshCount].materialCount = 0;
	//Set name
	copyString(getFileName(inputFilePath), &r->scene->meshes[r->scene->meshCount].name);
	
	//Update vector and poly counts
	vertexCount += data.vertex_count;
	normalCount += data.vertex_normal_count;
	textureCount += data.vertex_texture_count;
	polyCount += data.face_count;
	
	//Data loaded, now convert everything
	//Convert vectors
	vertexArray = realloc(vertexArray, vertexCount * sizeof(vec3));
	for (int i = 0; i < data.vertex_count; i++) {
		vertexArray[r->scene->meshes[r->scene->meshCount].firstVectorIndex + i] = vec3FromObj(data.vertex_list[i]);
	}
	
	//Convert normals
	normalArray = realloc(normalArray, normalCount * sizeof(vec3));
	for (int i = 0; i < data.vertex_normal_count; i++) {
		normalArray[r->scene->meshes[r->scene->meshCount].firstNormalIndex + i] = vec3FromObj(data.vertex_normal_list[i]);
	}
	//Convert texture vectors
	textureArray = realloc(textureArray, textureCount * sizeof(vec2));
	for (int i = 0; i < data.vertex_texture_count; i++) {
		textureArray[r->scene->meshes[r->scene->meshCount].firstTextureIndex + i] = vec2FromObj(data.vertex_texture_list[i]);
	}
	//Convert polygons
	polygonArray = realloc(polygonArray, polyCount * sizeof(struct poly));
	for (int i = 0; i < data.face_count; i++) {
		polygonArray[r->scene->meshes[r->scene->meshCount].firstPolyIndex + i] = polyFromObj(data.face_list[i],
																							r->scene->meshes[r->scene->meshCount].firstVectorIndex,
																							r->scene->meshes[r->scene->meshCount].firstNormalIndex,
																							r->scene->meshes[r->scene->meshCount].firstTextureIndex,
																							r->scene->meshes[r->scene->meshCount].firstPolyIndex + i);
	}
	
	//r->scene->meshes[r->scene->meshCount].mat = calloc(1, sizeof(IMaterial));
	//Parse materials
	if (data.material_count == 0) {
		//No material, set to something obscene to make it noticeable
		//r->scene->meshes[r->scene->meshCount].mat = calloc(1, sizeof(IMaterial));
		r->scene->meshes[r->scene->meshCount].material = newMaterial(MATERIAL_TYPE_WARNING);
		//assignBSDF(&r->scene->meshes[r->scene->meshCount].materials[0]);
		//r->scene->meshes[r->scene->meshCount].materialCount++;
	} else {
		//r->scene->meshes[r->scene->meshCount].mat = NewMaterial(MATERIAL_TYPE_DEFAULT);
		//Loop to add materials to mesh (We already set the material indices in polyFromObj)
		for (int i = 0; i < data.material_count; i++) {
			addMaterialToMesh(&r->scene->meshes[r->scene->meshCount], materialFromObj(data.material_list[i]));
		}
	}
	
	//Load textures for meshes
	loadMeshTextures(&r->scene->meshes[r->scene->meshCount]);
	
	//Delete OBJ data
	delete_obj_data(&data);
	
	//Mesh added, update count
	r->scene->meshCount++;
	return true;
}

//FIXME: change + 1 to ++scene->someCount and just pass the count to array access
//In the future, maybe just pass a list and size and copy at once to save time (large counts)
void addSphere(struct world *scene, struct sphere newSphere) {
	scene->spheres = realloc(scene->spheres, (scene->sphereCount + 1) * sizeof(struct sphere));
	scene->spheres[scene->sphereCount++] = newSphere;
}

void addMaterialToMesh(struct mesh *mesh, struct material *newMaterial) {
	//mesh->mat = realloc(mesh->materials, (mesh->materialCount + 1) * sizeof(IMaterial));
	mesh->material = newMaterial;
}

void transformMeshes(struct world *scene) {
	logr(info, "Running transforms...\n");
	for (int i = 0; i < scene->meshCount; ++i) {
		transformMesh(&scene->meshes[i]);
	}
}

void computeKDTrees(struct world *scene) {
	logr(info, "Computing KD-trees...\n");
	for (int i = 0; i < scene->meshCount; ++i) {
		int *polys = calloc(scene->meshes[i].polyCount, sizeof(int));
		for (int j = 0; j < scene->meshes[i].polyCount; j++) {
			polys[j] = scene->meshes[i].firstPolyIndex + j;
		}
		scene->meshes[i].tree = buildTree(polys, scene->meshes[i].polyCount, 0);
		
		// Optional tree checking
		/*int orphans = checkTree(scene->meshes[i].tree);
		if (orphans > 0) {
			int total = countNodes(scene->meshes[i].tree);
			logr(warning, "Found %i/%i orphan nodes in %s kdtree\n", orphans, total, scene->meshes[i].name);
		}*/
	}
}

void addCamTransform(struct camera *cam, struct transform transform) {
	if (cam->transformCount == 0) {
		cam->transforms = calloc(1, sizeof(struct transform));
	} else {
		cam->transforms = realloc(cam->transforms, (cam->transformCount + 1) * sizeof(struct transform));
	}
	
	cam->transforms[cam->transformCount] = transform;
	cam->transformCount++;
}

void addCamTransforms(struct camera *cam, struct transform *transforms, int count) {
	for (int i = 0; i < count; i++) {
		addCamTransform(cam, transforms[i]);
	}
}

void printSceneStats(struct world *scene, unsigned long long ms) {
	logr(info, "Scene parsing completed in %llums\n", ms);
	logr(info, "Totals: %iV, %iN, %iP, %iS\n",
		   vertexCount,
		   normalCount,
		   polyCount,
		   scene->sphereCount);
}

struct material *parseMaterial(const cJSON *data) {
	const cJSON* diffuseBSDF_JSON = cJSON_GetObjectItem(data, "diffuseBSDF");
	const cJSON* specularBSDF_JSON = cJSON_GetObjectItem(data, "specularBSDF");
	enum diffuseBSDF diffuseBSDF = DIFFUSE_BSDF_LAMBERT;
	enum specularBSDF specularBSDF = SPECULAR_BSDF_PHONG;

	cJSON *IOR = NULL;
	//cJSON *roughness = NULL;
	cJSON *colorJson = NULL;
	cJSON *intensity = NULL;
	
	bool validColor = false;
	bool validIOR = false;
	//bool validRoughness = false;
	bool validIntensity = false;
	
	float IORValue = 1.0;
	//float roughnessValue;
	color *colorValue = NULL;
	float intensityValue = 1.0;
	
	struct material *mat = newMaterial(MATERIAL_TYPE_DEFAULT);
	
	colorJson = cJSON_GetObjectItem(data, "color");
	colorValue = parseColor(colorJson);
	if (colorValue != NULL) {
		validColor = true;
	}
	
	intensity = cJSON_GetObjectItem(data, "intensity");
	if (cJSON_IsNumber(intensity)) {
		validIntensity = true;
		if (intensity->valuedouble >= 0) {
			intensityValue = intensity->valuedouble;
		} else {
			intensityValue = 1.0;
		}
	}
	
	IOR = cJSON_GetObjectItem(data, "IOR");
	if (cJSON_IsNumber(IOR)) {
		validIOR = true;
		if (IOR->valuedouble >= 0) {
			IORValue = IOR->valuedouble;
		} else {
			IORValue = 1.0;
		}
	}

	setMaterialFloat(mat, "ior", IORValue);

	if (cJSON_IsString(diffuseBSDF_JSON)) {
		diffuseBSDF = getDiffuseBSDF_FromStr(diffuseBSDF_JSON->valuestring);
	}
	else {
		logr(warning, "No diffuse BSDF given for material.");
		logr(error, "Material data: %s\n", cJSON_Print(data));
	}

	if (cJSON_IsString(specularBSDF_JSON)) {
		specularBSDF = getSpecularBSDF_FromStr(specularBSDF_JSON->valuestring);
	}
	else {
		logr(warning, "No specular BSDF given for material.");
		logr(error, "Material data: %s\n", cJSON_Print(data));
	}

	setMaterialColor(mat, "albedo", *colorValue);

	free(colorValue);
	//assignBSDF(mat);
	return mat;
}

struct transform parseTransform(const cJSON *data, char *targetName) {
	cJSON *type = cJSON_GetObjectItem(data, "type");
	if (!cJSON_IsString(type)) {
		logr(warning, "Failed to parse transform! No type found\n");
		logr(warning, "Transform data: %s\n", cJSON_Print(data));
	}
	
	cJSON *degrees = NULL;
	cJSON *radians = NULL;
	cJSON *scale = NULL;
	cJSON *X = NULL;
	cJSON *Y = NULL;
	cJSON *Z = NULL;
	
	bool validDegrees = false;
	bool validRadians = false;
	bool validScale = false;
	
	degrees = cJSON_GetObjectItem(data, "degrees");
	radians = cJSON_GetObjectItem(data, "radians");
	scale = cJSON_GetObjectItem(data, "scale");
	X = cJSON_GetObjectItem(data, "X");
	Y = cJSON_GetObjectItem(data, "Y");
	Z = cJSON_GetObjectItem(data, "Z");
	
	if (degrees != NULL && cJSON_IsNumber(degrees)) {
		validDegrees = true;
	}
	if (radians != NULL && cJSON_IsNumber(radians)) {
		validRadians = true;
	}
	if (scale != NULL && cJSON_IsNumber(scale)) {
		validScale = true;
	}
	
	//For translate, we want the default to be 0. For scaling, def should be 1
	float def = 0.0;
	if (strcmp(type->valuestring, "scale") == 0) {
		def = 1.0;
	}
	
	int validvec2s = 0; //Accept if we have at least one provided
	float Xval, Yval, Zval;
	if (X != NULL && cJSON_IsNumber(X)) {
		Xval = X->valuedouble;
		validvec2s++;
	} else {
		Xval = def;
	}
	if (Y != NULL && cJSON_IsNumber(Y)) {
		Yval = Y->valuedouble;
		validvec2s++;
	} else {
		Yval = def;
	}
	if (Z != NULL && cJSON_IsNumber(Z)) {
		Zval = Z->valuedouble;
		validvec2s++;
	} else {
		Zval = def;
	}
	
	if (strcmp(type->valuestring, "rotateX") == 0) {
		if (validDegrees) {
			return newTransformRotateX(degrees->valuedouble);
		} else if (validRadians) {
			return newTransformRotateX(fromRadians(radians->valuedouble));
		} else {
			logr(warning, "Found rotateX transform for object \"%s\" with no valid degrees or radians value given.\n", targetName);
		}
	} else if (strcmp(type->valuestring, "rotateY") == 0) {
		if (validDegrees) {
			return newTransformRotateY(degrees->valuedouble);
		} else if (validRadians) {
			return newTransformRotateY(fromRadians(radians->valuedouble));
		} else {
			logr(warning, "Found rotateY transform for object \"%s\" with no valid degrees or radians value given.\n", targetName);
		}
	} else if (strcmp(type->valuestring, "rotateZ") == 0) {
		if (validDegrees) {
			return newTransformRotateZ(degrees->valuedouble);
		} else if (validRadians) {
			return newTransformRotateZ(fromRadians(radians->valuedouble));
		} else {
			logr(warning, "Found rotateZ transform for object \"%s\" with no valid degrees or radians value given.\n", targetName);
		}
	} else if (strcmp(type->valuestring, "translate") == 0) {
		if (validvec2s > 0) {
			return newTransformTranslate(Xval, Yval, Zval);
		} else {
			logr(warning, "Found translate transform for object \"%s\" with less than 1 valid vec2inate given.\n", targetName);
		}
	} else if (strcmp(type->valuestring, "scale") == 0) {
		if (validvec2s > 0) {
			return newTransformScale(Xval, Yval, Zval);
		} else {
			logr(warning, "Found scale transform for object \"%s\" with less than 1 valid scale value given.\n", targetName);
		}
	} else if (strcmp(type->valuestring, "scaleUniform") == 0) {
		if (validScale) {
			return newTransformScaleUniform(scale->valuedouble);
		} else {
			logr(warning, "Found scaleUniform transform for object \"%s\" with no valid scale value given.\n", targetName);
		}
	} else {
		logr(warning, "Found an invalid transform \"%s\" for object \"%s\"\n", type->valuestring, targetName);
	}
	
	//Hack. This is essentially just a NOP transform that does nothing.
	return newTransformTranslate(0.0, 0.0, 0.0);
}

//Parse JSON array of transforms, and return a pointer to an array of corresponding transforms
struct transform *parseTransforms(const cJSON *data) {
	
	int transformCount = cJSON_GetArraySize(data);
	struct transform *transforms = calloc(transformCount, sizeof(struct transform));
	
	cJSON *transform = NULL;
	
	for (int i = 0; i < transformCount; i++) {
		transform = cJSON_GetArrayItem(data, i);
		transforms[i] = parseTransform(transform, "camera");
	}
	return transforms;
}

int parseRenderer(struct renderer *r, const cJSON *data) {
	const cJSON *threadCount = NULL;
	const cJSON *sampleCount = NULL;
	const cJSON *antialiasing = NULL;
	const cJSON *tileWidth = NULL;
	const cJSON *tileHeight = NULL;
	const cJSON *tileOrder = NULL;
	const cJSON *bounces = NULL;
	
	threadCount = cJSON_GetObjectItem(data, "threadCount");
	if (cJSON_IsNumber(threadCount)) {
		if (threadCount->valueint > 0) {
			r->prefs.threadCount = threadCount->valueint;
		} else {
			r->prefs.threadCount = getSysCores();
		}
	} else {
		logr(warning, "Invalid threadCount while parsing renderer\n");
		return -1;
	}
	
	sampleCount = cJSON_GetObjectItem(data, "sampleCount");
	if (cJSON_IsNumber(sampleCount)) {
		if (sampleCount->valueint >= 1) {
			r->prefs.sampleCount = sampleCount->valueint;
		} else {
			r->prefs.sampleCount = 1;
		}
	} else {
		logr(warning, "Invalid sampleCount while parsing renderer\n");
		return -1;
	}
	
	bounces = cJSON_GetObjectItem(data, "bounces");
	if (cJSON_IsNumber(bounces)) {
		if (bounces->valueint >= 0) {
			r->prefs.bounces = bounces->valueint;
		} else {
			r->prefs.bounces = 0;
		}
	}
	
	antialiasing = cJSON_GetObjectItem(data, "antialiasing");
	if (cJSON_IsBool(antialiasing)) {
		r->prefs.antialiasing = cJSON_IsTrue(antialiasing);
	} else {
		logr(warning, "Invalid antialiasing bool while parsing renderer\n");
		return -1;
	}
	
	tileWidth = cJSON_GetObjectItem(data, "tileWidth");
	if (cJSON_IsNumber(tileWidth)) {
		if (tileWidth->valueint >= 1) {
			r->prefs.tileWidth = tileWidth->valueint;
		} else {
			r->prefs.tileWidth = 1;
		}
	} else {
		logr(warning, "Invalid tileWidth while parsing renderer\n");
		return -1;
	}
	
	tileHeight = cJSON_GetObjectItem(data, "tileHeight");
	if (cJSON_IsNumber(tileHeight)) {
		if (tileHeight->valueint >= 1) {
			r->prefs.tileHeight = tileHeight->valueint;
		} else {
			r->prefs.tileHeight = 1;
		}
	} else {
		logr(warning, "Invalid tileHeight while parsing renderer\n");
		return -1;
	}
	
	tileOrder = cJSON_GetObjectItem(data, "tileOrder");
	if (cJSON_IsString(tileOrder)) {
		if (strcmp(tileOrder->valuestring, "normal") == 0) {
			r->prefs.tileOrder = renderOrderNormal;
		} else if (strcmp(tileOrder->valuestring, "random") == 0) {
			r->prefs.tileOrder = renderOrderRandom;
		} else if (strcmp(tileOrder->valuestring, "topToBottom") == 0) {
			r->prefs.tileOrder = renderOrderTopToBottom;
		} else if (strcmp(tileOrder->valuestring, "fromMiddle") == 0) {
			r->prefs.tileOrder = renderOrderFromMiddle;
		} else if (strcmp(tileOrder->valuestring, "toMiddle") == 0) {
			r->prefs.tileOrder = renderOrderToMiddle;
		} else {
			r->prefs.tileOrder = renderOrderNormal;
		}
	} else {
		logr(warning, "Invalid tileOrder while parsing renderer\n");
		return -1;
	}
	
	return 0;
}

int parseDisplay(struct renderer *r, const cJSON *data) {
	
#ifdef UI_ENABLED
	const cJSON *enabled = NULL;
	const cJSON *isFullscreen = NULL;
	const cJSON *isBorderless = NULL;
	const cJSON *windowScale = NULL;
	
	enabled = cJSON_GetObjectItem(data, "enabled");
	if (cJSON_IsBool(enabled)) {
		r->mainDisplay->enabled = cJSON_IsTrue(enabled);
	} else {
		r->mainDisplay->enabled = true;
	}
	
	isFullscreen = cJSON_GetObjectItem(data, "isFullscreen");
	if (cJSON_IsBool(isFullscreen)) {
		r->mainDisplay->isFullScreen = cJSON_IsTrue(isFullscreen);
	}
	
	isBorderless = cJSON_GetObjectItem(data, "isBorderless");
	if (cJSON_IsBool(isBorderless)) {
		r->mainDisplay->isBorderless = cJSON_IsTrue(isBorderless);
	}
	windowScale = cJSON_GetObjectItem(data, "windowScale");
	if (cJSON_IsNumber(windowScale)) {
		if (windowScale->valuedouble >= 0) {
			r->mainDisplay->windowScale = windowScale->valuedouble;
		} else {
			r->mainDisplay->windowScale = 0.5;
		}
	}
#endif
	return 0;
}

int parseCamera(struct renderer *r, const cJSON *data) {
	
	const cJSON *FOV = NULL;
	const cJSON *aperture = NULL;
	const cJSON *transforms = NULL;
	
	FOV = cJSON_GetObjectItem(data, "FOV");
	if (cJSON_IsNumber(FOV)) {
		if (FOV->valuedouble >= 0.0) {
			if (FOV->valuedouble > 180.0) {
				r->scene->camera->FOV = 180.0;
			} else {
				r->scene->camera->FOV = FOV->valuedouble;
			}
		} else {
			r->scene->camera->FOV = 80.0;
		}
	} else {
		logr(warning, "No FOV for camera found");
		return -1;
	}
	
	aperture = cJSON_GetObjectItem(data, "aperture");
	if (cJSON_IsNumber(aperture)) {
		if (aperture->valuedouble >= 0.0) {
			r->scene->camera->aperture = aperture->valuedouble;
		} else {
			r->scene->camera->aperture = 0.0;
		}
	} else {
		logr(warning, "No aperture for camera found");
		return -1;
	}
	
	transforms = cJSON_GetObjectItem(data, "transforms");
	if (cJSON_IsArray(transforms)) {
		int tformCount = cJSON_GetArraySize(transforms);
		addCamTransforms(r->scene->camera, parseTransforms(transforms), tformCount);
	} else {
		logr(warning, "No transforms for camera found");
		return -1;
	}
	
	return 0;
}

color *parseColor(const cJSON *data) {
	
	const cJSON *R = NULL;
	const cJSON *G = NULL;
	const cJSON *B = NULL;
	const cJSON *A = NULL;
	
	color *newColor = calloc(1, sizeof(color));
	
	R = cJSON_GetObjectItem(data, "r");
	if (R != NULL && cJSON_IsNumber(R)) {
		newColor->red = R->valuedouble;
	} else {
		free(newColor);
		return NULL;
	}
	G = cJSON_GetObjectItem(data, "g");
	if (R != NULL && cJSON_IsNumber(G)) {
		newColor->green = G->valuedouble;
	} else {
		free(newColor);
		return NULL;
	}
	B = cJSON_GetObjectItem(data, "b");
	if (R != NULL && cJSON_IsNumber(B)) {
		newColor->blue = B->valuedouble;
	} else {
		free(newColor);
		return NULL;
	}
	
	A = cJSON_GetObjectItem(data, "a");
	if (R != NULL && cJSON_IsNumber(A)) {
		newColor->alpha = A->valuedouble;
	} else {
		newColor->alpha = 0.0;
	}
	
	return newColor;
}

int parseAmbientColor(struct renderer *r, const cJSON *data) {
	const cJSON *down = NULL;
	const cJSON *up = NULL;
	const cJSON *hdr = NULL;
	const cJSON *offset = NULL;
	
	struct gradient *newGradient = calloc(1, sizeof(struct gradient));
	
	down = cJSON_GetObjectItem(data, "down");
	up = cJSON_GetObjectItem(data, "up");

	color* downColor = parseColor(down);
	color* upColor = parseColor(up);
	newGradient->down = *downColor;
	newGradient->up = *upColor;
	
	r->scene->ambientColor = newGradient;
	
	hdr = cJSON_GetObjectItem(data, "hdr");
	if (cJSON_IsString(hdr)) {
		r->scene->hdr = loadTexture(hdr->valuestring);
	}
	
	offset = cJSON_GetObjectItem(data, "offset");
	if (cJSON_IsNumber(offset)) {
		if (r->scene->hdr) {
			r->scene->hdr->offset = toRadians(offset->valuedouble)/4;
		}
	}
	
	return 0;
}

//FIXME: Only parse everything else if the mesh is found and is valid
void parseMesh(struct renderer *r, const cJSON *data, int idx, int meshCount) {
	const cJSON *fileName = cJSON_GetObjectItem(data, "fileName");

	const cJSON* diffuseBSDF_JSON = cJSON_GetObjectItem(data, "diffuseBSDF");
	const cJSON* specularBSDF_JSON = cJSON_GetObjectItem(data, "specularBSDF");
	enum diffuseBSDF diffuseBSDF = DIFFUSE_BSDF_LAMBERT;
	enum specularBSDF specularBSDF = SPECULAR_BSDF_PHONG;
	
	if (cJSON_IsString(diffuseBSDF_JSON)) {
		diffuseBSDF = getDiffuseBSDF_FromStr(diffuseBSDF_JSON->valuestring);
	} else {
		logr(warning, "Invalid diffuse BSDF while parsing mesh\n");
	}

	if (cJSON_IsString(specularBSDF_JSON)) {
		specularBSDF = getSpecularBSDF_FromStr(specularBSDF_JSON->valuestring);
	}
	else {
		logr(warning, "Invalid specular BSDF while parsing mesh\n");
	}

	cJSON* mat_json = cJSON_GetObjectItem(data, "material");

	color albedo;
	float roughness;
	float specularity;
	float metalness;
	float anisotropy;
	float ior;

	{
		cJSON* albedo_json = cJSON_GetObjectItem(mat_json, "albedo");
		cJSON* roughness_json = cJSON_GetObjectItem(mat_json, "roughness");
		cJSON* specularity_json = cJSON_GetObjectItem(mat_json, "specularity");
		cJSON* metalness_json = cJSON_GetObjectItem(mat_json, "metalness");
		cJSON* anisotropy_json = cJSON_GetObjectItem(mat_json, "anisotropy");
		cJSON* ior_json = cJSON_GetObjectItem(mat_json, "ior");

		cJSON* albedo_r_json = cJSON_GetObjectItem(albedo_json, "r");
		cJSON* albedo_g_json = cJSON_GetObjectItem(albedo_json, "g");
		cJSON* albedo_b_json = cJSON_GetObjectItem(albedo_json, "b");

		albedo = (color){ albedo_r_json->valuedouble, albedo_g_json->valuedouble, albedo_b_json->valuedouble, 1.0f };
		roughness = roughness_json->valuedouble;
		specularity = specularity_json->valuedouble;
		metalness = metalness_json->valuedouble;
		anisotropy = anisotropy_json->valuedouble;
		ior = ior_json->valuedouble;
	}

	bool meshValid = false;
	if (fileName != NULL && cJSON_IsString(fileName)) {
		if (loadMesh(r, fileName->valuestring, idx, meshCount)) {
			meshValid = true;
		} else {
			return;
		}
	}
	if (meshValid) {
		const cJSON *transforms = cJSON_GetObjectItem(data, "transforms");
		const cJSON *transform = NULL;
		//TODO: Use parseTransforms for this
		if (transforms != NULL && cJSON_IsArray(transforms)) {
			cJSON_ArrayForEach(transform, transforms) {
				addTransform(lastMesh(r), parseTransform(transform, lastMesh(r)->name));
			}
		}

		struct material *mat = lastMesh(r)->material;
		mat->type = MATERIAL_TYPE_DEFAULT;
		mat->diffuseBSDF = diffuseBSDF;
		mat->specularBSDF = specularBSDF;
		setMaterialColor(mat, "albedo", albedo);
		setMaterialFloat(mat, "roughness", roughness);
		setMaterialFloat(mat, "specularity", specularity);
		setMaterialFloat(mat, "metalness", metalness);
		setMaterialFloat(mat, "anisotropy", anisotropy);
		setMaterialFloat(mat, "ior", ior);
		
		//FIXME: this isn't right.
		/*
		for (int i = 0; i < lastMesh(r)->materialCount; i++) {
			IMaterial mat = lastMesh(r)->materials[i];
			mat->diffuse_bsdf_type = diffuse_bsdf_type;
			mat->specular_bsdf_type = specular_bsdf_type;
			MaterialSetVec3(mat, "albedo", albedo);
			MaterialSetFloat(mat, "roughness", roughness);
			MaterialSetFloat(mat, "specularity", specularity);
			MaterialSetFloat(mat, "metalness", metalness);
			MaterialSetFloat(mat, "anisotropy", anisotropy);
			MaterialSetFloat(mat, "ior", ior);
		}*/
	}
}

void parseMeshes(struct renderer *r, const cJSON *data) {
	const cJSON *mesh = NULL;
	int idx = 1;
	int meshCount = cJSON_GetArraySize(data);
	if (data != NULL && cJSON_IsArray(data)) {
		cJSON_ArrayForEach(mesh, data) {
			parseMesh(r, mesh, idx, meshCount);
			idx++;
		}
	}
	printf("\n");
}

vec3 parsevec3inate(const cJSON *data) {
	const cJSON *X = NULL;
	const cJSON *Y = NULL;
	const cJSON *Z = NULL;
	X = cJSON_GetObjectItem(data, "X");
	Y = cJSON_GetObjectItem(data, "Y");
	Z = cJSON_GetObjectItem(data, "Z");
	
	if (X != NULL && Y != NULL && Z != NULL) {
		if (cJSON_IsNumber(X) && cJSON_IsNumber(Y) && cJSON_IsNumber(Z)) {
			return vecWithPos(X->valuedouble, Y->valuedouble, Z->valuedouble);
		}
	}
	logr(warning, "Invalid vec3inate parsed! Returning 0,0,0\n");
	logr(warning, "Faulty JSON: %s\n", cJSON_Print(data));
	return (vec3){0.0,0.0,0.0};
}

void parseSphere(struct renderer *r, const cJSON *data) {
	const cJSON *pos = NULL;
	const cJSON *radius = NULL;
	
	struct sphere newSphere = defaultSphere(); // inits material

	const cJSON* materialType_JSON = cJSON_GetObjectItem(data, "materialType");
	const cJSON *diffuseBSDF_JSON = cJSON_GetObjectItem(data, "diffuseBSDF");
	const cJSON *specularBSDF_JSON = cJSON_GetObjectItem(data, "specularBSDF");
	enum diffuseBSDF diffuseBSDF = DIFFUSE_BSDF_LAMBERT;
	enum specularBSDF specularBSDF = SPECULAR_BSDF_PHONG;

	if (cJSON_IsString(diffuseBSDF_JSON)) {
		diffuseBSDF = getDiffuseBSDF_FromStr(diffuseBSDF_JSON->valuestring);
	}
	else {
		logr(warning, "Invalid diffuse BSDF while parsing mesh\n");
	}

	if (cJSON_IsString(specularBSDF_JSON)) {
		specularBSDF = getSpecularBSDF_FromStr(specularBSDF_JSON->valuestring);
	}
	else {
		logr(warning, "Invalid specular BSDF while parsing mesh\n");
	}

	if (cJSON_IsString(materialType_JSON))
	{
		newSphere.material->type = getMaterialType_FromStr(materialType_JSON->valuestring);
	}
	else
	{
		newSphere.material->type = MATERIAL_TYPE_WARNING;
	}

	cJSON* mat_json = cJSON_GetObjectItem(data, "material");

	vec3 albedo;
	float roughness;
	float specularity;
	float metalness;
	float anisotropy;
	float ior;

	{
		cJSON* albedo_json = cJSON_GetObjectItem(mat_json, "albedo");
		cJSON* roughness_json = cJSON_GetObjectItem(mat_json, "roughness");
		cJSON* specularity_json = cJSON_GetObjectItem(mat_json, "specularity");
		cJSON* metalness_json = cJSON_GetObjectItem(mat_json, "metalness");
		cJSON* anisotropy_json = cJSON_GetObjectItem(mat_json, "anisotropy");
		cJSON* ior_json = cJSON_GetObjectItem(mat_json, "ior");

		cJSON* albedo_r_json = cJSON_GetObjectItem(albedo_json, "r");
		cJSON* albedo_g_json = cJSON_GetObjectItem(albedo_json, "g");
		cJSON* albedo_b_json = cJSON_GetObjectItem(albedo_json, "b");

		albedo = (vec3){ albedo_r_json->valuedouble, albedo_g_json->valuedouble, albedo_b_json->valuedouble };
		roughness = roughness_json->valuedouble;
		specularity = specularity_json->valuedouble;
		metalness = metalness_json->valuedouble;
		anisotropy = anisotropy_json->valuedouble;
		ior = ior_json->valuedouble;
	}

	struct material *mat = newSphere.material;
	mat->diffuseBSDF = diffuseBSDF;
	mat->specularBSDF = specularBSDF;
	setMaterialVec3(mat, "albedo", albedo);
	setMaterialFloat(mat, "roughness", roughness);
	setMaterialFloat(mat, "specularity", specularity);
	setMaterialFloat(mat, "metalness", metalness);
	setMaterialFloat(mat, "anisotropy", anisotropy);
	setMaterialFloat(mat, "ior", ior);

	pos = cJSON_GetObjectItem(data, "pos");
	if (pos != NULL) {
		newSphere.pos = parsevec3inate(pos);
	} else {
		logr(warning, "No position specified for sphere\n");
	}
	
	radius = cJSON_GetObjectItem(data, "radius");
	if (radius != NULL && cJSON_IsNumber(radius)) {
		newSphere.radius = radius->valuedouble;
	} else {
		newSphere.radius = 10;
		logr(warning, "No radius specified for sphere, setting to %.0f\n", newSphere.radius);
	}
	
	//FIXME: Proper materials for spheres
	addSphere(r->scene, newSphere);
	//assignBSDF(&lastSphere(r)->material);
}

void parsePrimitive(struct renderer *r, const cJSON *data, int idx) {
	const cJSON *type = NULL;
	type = cJSON_GetObjectItem(data, "type");
	if (strcmp(type->valuestring, "sphere") == 0) {
		parseSphere(r, data);
	} else {
		logr(warning, "Unknown primitive type \"%s\" at index %i\n", type->valuestring, idx);
	}
}

void parsePrimitives(struct renderer *r, const cJSON *data) {
	const cJSON *primitive = NULL;
	if (data != NULL && cJSON_IsArray(data)) {
		int i = 0;
		cJSON_ArrayForEach(primitive, data) {
			parsePrimitive(r, primitive, i);
			i++;
		}
	}
}

int parseScene(struct renderer *r, const cJSON *data) {
	
	const cJSON *filePath = NULL;
	const cJSON *fileName = NULL;
	const cJSON *count = NULL;
	const cJSON *width = NULL;
	const cJSON *height = NULL;
	const cJSON *fileType = NULL;
	const cJSON *ambientColor = NULL;
	const cJSON *primitives = NULL;
	const cJSON *meshes = NULL;
	
	filePath = cJSON_GetObjectItem(data, "outputFilePath");
	if (cJSON_IsString(filePath)) {
		copyString(filePath->valuestring, &r->state.image->filePath);
	}
	
	fileName = cJSON_GetObjectItem(data, "outputFileName");
	if (cJSON_IsString(fileName)) {
		copyString(fileName->valuestring, &r->state.image->fileName);
	}
	
	count = cJSON_GetObjectItem(data, "count");
	if (cJSON_IsNumber(count)) {
		if (count->valueint >= 0) {
			r->state.image->count = count->valueint;
		} else {
			r->state.image->count = 0;
		}
	}
	
	//FIXME: This is super ugly
	width = cJSON_GetObjectItem(data, "width");
	if (cJSON_IsNumber(width)) {
		if (width->valueint >= 0) {
			*r->state.image->width = width->valueint;
#ifdef UI_ENABLED
			r->mainDisplay->width = width->valueint;
#endif
		} else {
			*r->state.image->width = 640;
#ifdef UI_ENABLED
			r->mainDisplay->width = 640;
#endif
		}
	}
	
	height = cJSON_GetObjectItem(data, "height");
	if (cJSON_IsNumber(height)) {
		if (height->valueint >= 0) {
			*r->state.image->height = height->valueint;
#ifdef UI_ENABLED
			r->mainDisplay->height = height->valueint;
#endif
		} else {
			*r->state.image->height = 640;
#ifdef UI_ENABLED
			r->mainDisplay->height = 640;
#endif
		}
	}
	
	fileType = cJSON_GetObjectItem(data, "fileType");
	if (cJSON_IsString(fileType)) {
		if (strcmp(fileType->valuestring, "png") == 0) {
			r->state.image->fileType = png;
		} else if (strcmp(fileType->valuestring, "bmp") == 0) {
			r->state.image->fileType = bmp;
		} else {
			r->state.image->fileType = png;
		}
	}
	
	ambientColor = cJSON_GetObjectItem(data, "ambientColor");
	if (cJSON_IsObject(ambientColor)) {
		if (parseAmbientColor(r, ambientColor) == -1) {
			return -1;
		}
	}
	
	primitives = cJSON_GetObjectItem(data, "primitives");
	if (cJSON_IsArray(primitives)) {
		parsePrimitives(r, primitives);
	}
	
	meshes = cJSON_GetObjectItem(data, "meshes");
	if (cJSON_IsArray(meshes)) {
		parseMeshes(r, meshes);
	}
	
	return 0;
}

//input is either a file path to load if fromStdin = false, or a data buffer if stdin = true
int parseJSON(struct renderer *r, char *input, bool fromStdin) {
	
	/*
	 Note: Since we are freeing the JSON data (and its' pointers) after parsing,
	 we need to *copy* all dynamically allocated strings with the copyString() function.
	 */
	
	char *buf = NULL;
	
	if (fromStdin) {
		buf = input;
	} else {
		buf = loadFile(input);
	}
	
	cJSON *json = cJSON_Parse(buf);
	if (json == NULL) {
		logr(warning, "Failed to parse JSON\n");
		const char *errptr = cJSON_GetErrorPtr();
		if (errptr != NULL) {
			free(buf);
			cJSON_Delete(json);
			logr(warning, "Error before: %s\n", errptr);
			return -2;
		}
	}
	
	const cJSON *renderer = NULL;
	const cJSON *display = NULL;
	const cJSON *camera = NULL;
	const cJSON *scene = NULL;
	
	renderer = cJSON_GetObjectItem(json, "renderer");
	if (renderer != NULL) {
		if (parseRenderer(r, renderer) == -1) {
			logr(warning, "Renderer parse failed!\n");
			free(buf);
			return -2;
		}
	} else {
		logr(warning, "No renderer found\n");
		free(buf);
		return -2;
	}
	
	display = cJSON_GetObjectItem(json, "display");
	if (display != NULL) {
		if (parseDisplay(r, display) == -1) {
			logr(warning, "Display parse failed!\n");
			free(buf);
			return -2;
		}
	} else {
		logr(warning, "No display found\n");
		free(buf);
		return -2;
	}
	
	camera = cJSON_GetObjectItem(json, "camera");
	if (camera != NULL) {
		if (parseCamera(r, camera) == -1) {
			logr(warning, "Camera parse failed!\n");
			free(buf);
			return -2;
		}
	} else {
		logr(warning, "No camera found\n");
		free(buf);
		return -2;
	}
	
	scene = cJSON_GetObjectItem(json, "scene");
	if (scene != NULL) {
		if (parseScene(r, scene) == -1) {
			logr(warning, "Scene parse failed!\n");
			free(buf);
			return -2;
		}
	} else {
		logr(warning, "No scene found\n");
		free(buf);
		return -2;
	}
	
	cJSON_Delete(json);
	free(buf);
	
	return 0;
}

//Load the scene, allocate buffers, etc
void loadScene(struct renderer *r, char *input, bool fromStdin) {
	
	struct timeval *timer = calloc(1, sizeof(struct timeval));
	startTimer(timer);
	
	//Build the scene
	switch (parseJSON(r, input, fromStdin)) {
		case -1:
			logr(error, "Scene builder failed due to previous error.\n");
			break;
		case 4:
			logr(error, "Scene debug mode enabled, won't render image.\n");
			break;
		case -2:
			logr(error, "JSON parser failed.\n");
			break;
		default:
			break;
	}
	
	transformCameraIntoView(r->scene->camera);
	transformMeshes(r->scene);
	computeKDTrees(r->scene);
	printSceneStats(r->scene, endTimer(timer));
	free(timer);
	
	//Alloc threadPaused booleans, one for each thread
	r->state.threadPaused = calloc(r->prefs.threadCount, sizeof(bool));
	//Alloc timers, one for each thread
	r->state.timers = calloc(r->prefs.threadCount, sizeof(struct timeval));
	//Alloc RNGs, one for each thread
	r->state.rngs = calloc(r->prefs.threadCount, sizeof(pcg32_random_t));
	
	//Seed each rng	
	for (int i = 0; i < r->prefs.threadCount; i++) {
		pcg32_srandom_r(&r->state.rngs[i], 3141592 + i, 0);
	}
	
	struct renderTile *tiles;
	//Quantize image into renderTiles
	r->state.tileCount = quantizeImage(&tiles, r->state.image, r->prefs.tileWidth, r->prefs.tileHeight);
	reorderTiles(&tiles, r->state.tileCount, r->prefs.tileOrder);
	assignTiles(tiles, &r->state.renderTiles, r->state.tileCount, r->prefs.threadCount, &r->state.tileAmounts);
	free(tiles);
	
	//Compute the focal length for the camera
	computeFocalLength(r->scene->camera, *r->state.image->width);
	
	//Allocate memory and create array of pixels for image data
	allocTextureBuffer(r->state.image, char_p, *r->state.image->width, *r->state.image->height, 3);
	if (!r->state.image->byte_data) {
		logr(error, "Failed to allocate memory for image data.");
	}
	
	//Set a dark gray background for the render preview
<<<<<<< HEAD

	color c = {49/255.0,51/255.0,54/255.0, 1.0};
=======
>>>>>>> f7106e15
	for (int x = 0; x < *r->state.image->width; x++) {
		for (int y = 0; y < *r->state.image->height; y++) {
			blit(r->state.image, backgroundColor, x, y);
		}
	}
	
	//Allocate memory for render buffer
	//Render buffer is used to store accurate color values for the renderers' internal use
	r->state.renderBuffer = newTexture();
	allocTextureBuffer(r->state.renderBuffer, float_p, *r->state.image->width, *r->state.image->height, 3);
	
	//Allocate memory for render UI buffer
	//This buffer is used for storing UI stuff like currently rendering tile highlights
	r->state.uiBuffer = newTexture();
	allocTextureBuffer(r->state.uiBuffer, char_p, *r->state.image->width, *r->state.image->height, 4);
	
	//Alloc memory for pthread_create() args
	r->state.threadStates = calloc(r->prefs.threadCount, sizeof(struct threadState));
	if (r->state.threadStates == NULL) {
		logr(error, "Failed to allocate memory for threadInfo args.\n");
	}
	
	//Print a useful warning to user if the defined tile size results in less renderThreads
	if (r->state.tileCount < r->prefs.threadCount) {
		logr(warning, "WARNING: Rendering with a less than optimal thread count due to large tile size!\n");
		logr(warning, "Reducing thread count from %i to ", r->prefs.threadCount);
		r->prefs.threadCount = r->state.tileCount;
		printf("%i\n", r->prefs.threadCount);
	}
}

//Free scene data
void freeScene(struct world *scene) {
	if (scene->ambientColor) {
		free(scene->ambientColor);
	}
	if (scene->meshes) {
		for (int i = 0; i < scene->meshCount; i++) {
			freeMesh(&scene->meshes[i]);
		}
		free(scene->meshes);
	}
	if (scene->spheres) {
		free(scene->spheres);
	}
	if (scene->camera) {
		freeCamera(scene->camera);
		free(scene->camera);
	}
}<|MERGE_RESOLUTION|>--- conflicted
+++ resolved
@@ -1200,11 +1200,6 @@
 	}
 	
 	//Set a dark gray background for the render preview
-<<<<<<< HEAD
-
-	color c = {49/255.0,51/255.0,54/255.0, 1.0};
-=======
->>>>>>> f7106e15
 	for (int x = 0; x < *r->state.image->width; x++) {
 		for (int y = 0; y < *r->state.image->height; y++) {
 			blit(r->state.image, backgroundColor, x, y);
