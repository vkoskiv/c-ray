--- conflicted
+++ resolved
@@ -22,17 +22,6 @@
 };
 
 //Some standard colours
-<<<<<<< HEAD
-extern color redColor;
-extern color greenColor;
-extern color blueColor;
-extern color blackColor;
-extern color grayColor;
-extern color whiteColor;
-extern color frameColor;
-extern color clearColor;
-extern color progColor;
-=======
 extern struct color redColor;
 extern struct color greenColor;
 extern struct color blueColor;
@@ -43,7 +32,6 @@
 extern struct color clearColor;
 extern struct color progColor;
 extern struct color backgroundColor;
->>>>>>> f7106e15
 
 //Return a color with given values
 color colorWithValues(float red, float green, float blue, float alpha);
