--- conflicted
+++ resolved
@@ -11,17 +11,7 @@
 
 //Some standard colours
 //TODO: Prefix these so it's obvious they are extern variables
-<<<<<<< HEAD
-color redColor =   {1.0, 0.0, 0.0, 1.0};
-color greenColor = {0.0, 1.0, 0.0, 1.0};
-color blueColor =  {0.0, 0.0, 1.0, 1.0};
-color blackColor = {0.0, 0.0, 0.0, 1.0};
-color grayColor =  {0.5, 0.5, 0.5, 1.0};
-color whiteColor = {1.0, 1.0, 1.0, 1.0};
-color frameColor = {1.0, 0.5, 0.0, 1.0};
-color clearColor = {0.0, 0.0, 0.0, 0.0};
-color progColor  = {0.2549019608, 0.4509803922, 0.9607843137, 1.0};
-=======
+
 struct color redColor =   {1.0, 0.0, 0.0, 1.0};
 struct color greenColor = {0.0, 1.0, 0.0, 1.0};
 struct color blueColor =  {0.0, 0.0, 1.0, 1.0};
@@ -34,7 +24,6 @@
 struct color backgroundColor = {0.1921568627, 0.2, 0.2117647059, 1.0};
 struct color frameColor = {1.0, 0.5, 0.0, 1.0};
 struct color progColor  = {0.2549019608, 0.4509803922, 0.9607843137, 1.0};
->>>>>>> f7106e15
 
 //Color functions
 //Return a color with given values
