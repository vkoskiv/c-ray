--- conflicted
+++ resolved
@@ -12,18 +12,15 @@
 #include "../renderer/pathtrace.h"
 #include "lightRay.h"
 
-<<<<<<< HEAD
 struct sphere newSphere(float radius, struct material material) {
 	return (struct sphere){radius, material};
 }
 
-=======
->>>>>>> 062d4491
 struct sphere defaultSphere() {
 	return (struct sphere){10.0f, defaultMaterial()};
 }
 
-<<<<<<< HEAD
+
 //FIXME: dirty hack
 struct sphere newLightSphere(float radius, struct color color, float intensity) {
 	struct sphere newSphere;
@@ -37,39 +34,26 @@
 
 //Calculates intersection with a sphere and a light ray
 bool intersect(const struct lightRay *ray, const struct sphere *sphere, float *t) {
-=======
-//Calculates intersection with a sphere and a light ray
-static inline bool intersect(const struct lightRay *ray, const struct sphere *sphere, float *t) {
->>>>>>> 062d4491
 	//Vector dot product of the direction
 	float A = vecDot(ray->direction, ray->direction);
 	
 	//Distance between start of a lightRay and the sphere position
-<<<<<<< HEAD
 	float B = 2 * vecDot(ray->direction, ray->start);
-=======
-	struct vector distance = vecSub(ray->start, sphere->pos);
-	
-	float B = 2.0f * vecDot(ray->direction, distance);
->>>>>>> 062d4491
 	
 	float C = vecDot(ray->start, ray->start) - (sphere->radius * sphere->radius);
 	
 	float trigDiscriminant = B * B - 4.0f * A * C;
-	
-	if (trigDiscriminant < 0.0f) return false;
-	
+  
 	//If discriminant is negative, no real roots and the ray has missed the sphere
-<<<<<<< HEAD
-	if (trigDiscriminant < 0)
+	if (trigDiscriminant < 0.0f)
 		return false;
 
 	float sqrtOfDiscriminant = sqrtf(trigDiscriminant);
-	float t0 = (-B + sqrtOfDiscriminant)/(2);
-	float t1 = (-B - sqrtOfDiscriminant)/(2);
+	float t0 = (-B + sqrtOfDiscriminant)/(2.0f);
+	float t1 = (-B - sqrtOfDiscriminant)/(2.0f);
 
 	//Pick closest intersection
-	if (t0 > t1 && t1 > 0) {
+	if (t0 > t1 && t1 > 0.0f) {
 		t0 = t1;
 	}
 
@@ -79,43 +63,17 @@
 
 	*t = t0;
 	return true;
-=======
-	float sqrtOfDiscriminant = sqrtf(trigDiscriminant);
-	float t0 = (-B + sqrtOfDiscriminant)/(2.0f);
-	float t1 = (-B - sqrtOfDiscriminant)/(2.0f);
-	
-	//Pick closest intersection
-	if (t0 > t1) {
-		t0 = t1;
-	}
-	
-	//Verify intersection is larger than 0 and less than the original distance
-	if ((t0 > 0.00001f) && (t0 < *t)) {
-		*t = t0;
-		return true;
-	} else {
-		return false;
-	}
->>>>>>> 062d4491
 }
 
 bool rayIntersectsWithSphere(const struct lightRay *ray, const struct sphere *sphere, struct hitRecord *isect) {
 	//Pass the distance value to rayIntersectsWithSphere, where it's set
 	if (intersect(ray, sphere, &isect->distance)) {
 		//Compute normal and store it to isect
-<<<<<<< HEAD
 		struct vector scaled = vecScale(ray->direction, isect->distance);
 		struct vector hitPoint = vecAdd(ray->start, scaled);
 		isect->surfaceNormal = hitPoint;
 		isect->hitPoint = hitPoint;
 		isect->polygon = NULL;
-=======
-		struct vector hitpoint = alongRay(*ray, isect->distance);
-		struct vector bitangent = vecSub(hitpoint, sphere->pos);
-		isect->surfaceNormal = vecScale(bitangent, invsqrt(vecDot(bitangent, bitangent)));
-		//Also store hitpoint
-		isect->hitPoint = hitpoint;
->>>>>>> 062d4491
 		return true;
 	}
 	return false;
