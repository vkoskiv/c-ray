//
//  textureloader.c
//  C-ray
//
//  Created by Valtteri Koskivuori on 02/04/2019.
//  Copyright © 2015-2019 Valtteri Koskivuori. All rights reserved.
//

#include "../../includes.h"
#include "textureloader.h"
#include "../../utils/filehandler.h"
#include "../../utils/logging.h"

#include "../../datatypes/texture.h"

#define STBI_NO_PSD
#define STBI_NO_GIF
#define STB_IMAGE_IMPLEMENTATION
#include "../../libraries/stb_image.h"

<<<<<<< HEAD
//This is a bit of a hack, my vec2inate space is inverted.
=======
//This is to compensate for the non-standard coordinate system handedness
>>>>>>> f7106e15
struct texture *flipHorizontal(struct texture *t) {
	struct texture *new = newTexture();
	allocTextureBuffer(new, t->precision, *t->width, *t->height, *t->channels);
	new->colorspace = t->colorspace;
	new->count = t->count;
	if (t->fileName) {
		copyString(t->fileName, &new->fileName);
	}
	if (t->filePath) {
		copyString(t->filePath, &new->filePath);
	}
	new->fileType = t->fileType;
	
	for (int y = 0; y < *new->height; y++) {
		for (int x = 0; x < *new->width; x++) {
			blit(new, textureGetPixel(t, ((*t->width-1) - x), y), x, y);
		}
	}
	
	free(t);
	return new;
}

struct texture *loadTexture(char *filePath) {
	struct texture *new = newTexture();
	copyString(filePath, &new->filePath);
	//Handle the trailing newline here
	//FIXME: This crashes if there is no newline, even though SO said it shouldn't.
	filePath[strcspn(filePath, "\n")] = 0;
	
	if (stbi_is_hdr(filePath)) {
		new->fileType = hdr;
		new->float_data = stbi_loadf(filePath, (int *)new->width, (int *)new->height, new->channels, 0);
		new->precision = float_p;
		if (!new->float_data) {
			freeTexture(new);
			free(new);
			logr(warning, "Error while loading HDR from %s - Does the file exist?\n");
			return NULL;
		} else {
			int MB = (((*new->width * *new->height * sizeof(float))/1024)/1024);
			logr(info, "Loaded %iMB Radiance file with pitch %i\n", MB, *new->channels);
		}
	} else {
		new->byte_data = stbi_load(filePath, (int *)new->width, (int *)new->height, new->channels, 3);
		if (!new->byte_data) {
			logr(warning, "Error while loading texture from %s - Does the file exist?\n", filePath);
			freeTexture(new);
			free(new);
			return NULL;
		}
		new->fileType = buffer;
		new = flipHorizontal(new);
		new->precision = char_p;
	}
	
	return new;
}<|MERGE_RESOLUTION|>--- conflicted
+++ resolved
@@ -18,11 +18,7 @@
 #define STB_IMAGE_IMPLEMENTATION
 #include "../../libraries/stb_image.h"
 
-<<<<<<< HEAD
-//This is a bit of a hack, my vec2inate space is inverted.
-=======
 //This is to compensate for the non-standard coordinate system handedness
->>>>>>> f7106e15
 struct texture *flipHorizontal(struct texture *t) {
 	struct texture *new = newTexture();
 	allocTextureBuffer(new, t->precision, *t->width, *t->height, *t->channels);
