--- conflicted
+++ resolved
@@ -53,14 +53,6 @@
 	return isect->uv.x >= 0 ? mappedCheckerBoard(isect, A, B, scale) : unmappedCheckerBoard(isect, A, B, scale);
 }
 
-<<<<<<< HEAD
-struct color evalCheckerboard(const struct colorNode *node, const struct hitRecord *record) {
-	struct checkerTexture *checker = (struct checkerTexture *)node;
-	return checkerBoard(record, checker->A, checker->B, checker->scale);
-}
-
-=======
->>>>>>> abc044d2
 static bool compare(const void *A, const void *B) {
 	const struct checkerTexture *this = A;
 	const struct checkerTexture *other = B;
@@ -76,13 +68,6 @@
 	return h;
 }
 
-<<<<<<< HEAD
-const struct colorNode *newCheckerBoardTexture(const struct world *world, const struct colorNode *A, const struct colorNode *B, const struct valueNode *scale) {
-	HASH_CONS(world->nodeTable, &world->nodePool, hash, struct checkerTexture, {
-		.A = A ? A : newConstantTexture(world, blackColor),
-		.B = B ? B : newConstantTexture(world, whiteColor),
-		.scale = scale,
-=======
 static struct color eval(const struct colorNode *node, const struct hitRecord *record) {
 	struct checkerTexture *checker = (struct checkerTexture *)node;
 	return checkerBoard(record, checker->A, checker->B, checker->scale);
@@ -93,7 +78,6 @@
 		.A = A ? A : newConstantTexture(world, blackColor),
 		.B = B ? B : newConstantTexture(world, whiteColor),
 		.scale = scale ? scale : newConstantValue(world, 5.0f),
->>>>>>> abc044d2
 		.node = {
 			.eval = eval,
 			.base = { .compare = compare }
