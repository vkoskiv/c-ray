--- conflicted
+++ resolved
@@ -66,27 +66,12 @@
 	tileMutex = CreateMutex(NULL, FALSE, NULL);
 #endif
 	printf("Quantizing render plane...\n");
-<<<<<<< HEAD
-	
-	int tilesX = worldScene->camera->width / worldScene->camera->tileWidth;
-	int tilesY = worldScene->camera->height / worldScene->camera->tileHeight;
-	
-	tilesX = (worldScene->camera->width % worldScene->camera->tileWidth) != 0 ? tilesX + 1: tilesX;
-	tilesY = (worldScene->camera->height % worldScene->camera->tileHeight) != 0 ? tilesY + 1: tilesY;
-=======
+	
 	int tilesX = worldScene->image->size.width / worldScene->camera->tileWidth;
 	int tilesY = worldScene->image->size.height / worldScene->camera->tileHeight;
 	
-	double tilesXf = (double)worldScene->image->size.width / (double)worldScene->camera->tileWidth;
-	double tilesYf = (double)worldScene->image->size.height / (double)worldScene->camera->tileHeight;
-	
-	if (tilesXf - (int)tilesXf != 0) {
-		tilesX++;
-	}
-	if (tilesYf - (int)tilesYf != 0) {
-		tilesY++;
-	}
->>>>>>> b69f1431
+	tilesX = (worldScene->image->size.width % worldScene->camera->tileWidth) != 0 ? tilesX + 1: tilesX;
+	tilesY = (worldScene->image->size.height % worldScene->camera->tileHeight) != 0 ? tilesY + 1: tilesY;
 	
 	mainRenderer.renderTiles = (struct renderTile*)calloc(tilesX*tilesY, sizeof(struct renderTile));
 	
