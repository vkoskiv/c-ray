// !$*UTF8*$!
{
	archiveVersion = 1;
	classes = {
	};
	objectVersion = 46;
	objects = {

/* Begin PBXBuildFile section */
		900BA12D220B4603005B8EE7 /* pathtrace.c in Sources */ = {isa = PBXBuildFile; fileRef = 900BA0F7220B4602005B8EE7 /* pathtrace.c */; };
		900BA12E220B4603005B8EE7 /* renderer.c in Sources */ = {isa = PBXBuildFile; fileRef = 900BA0FA220B4602005B8EE7 /* renderer.c */; };
		900BA12F220B4603005B8EE7 /* poly.c in Sources */ = {isa = PBXBuildFile; fileRef = 900BA0FC220B4602005B8EE7 /* poly.c */; };
		900BA132220B4603005B8EE7 /* scene.c in Sources */ = {isa = PBXBuildFile; fileRef = 900BA104220B4602005B8EE7 /* scene.c */; };
		900BA133220B4603005B8EE7 /* transforms.c in Sources */ = {isa = PBXBuildFile; fileRef = 900BA106220B4602005B8EE7 /* transforms.c */; };
		900BA134220B4603005B8EE7 /* tile.c in Sources */ = {isa = PBXBuildFile; fileRef = 900BA107220B4602005B8EE7 /* tile.c */; };
		900BA135220B4603005B8EE7 /* material.c in Sources */ = {isa = PBXBuildFile; fileRef = 900BA10A220B4602005B8EE7 /* material.c */; };
		900BA136220B4603005B8EE7 /* sphere.c in Sources */ = {isa = PBXBuildFile; fileRef = 900BA10B220B4602005B8EE7 /* sphere.c */; };
		900BA137220B4603005B8EE7 /* camera.c in Sources */ = {isa = PBXBuildFile; fileRef = 900BA10C220B4602005B8EE7 /* camera.c */; };
		900BA139220B4603005B8EE7 /* color.c in Sources */ = {isa = PBXBuildFile; fileRef = 900BA110220B4602005B8EE7 /* color.c */; };
		900BA13D220B4603005B8EE7 /* lodepng.c in Sources */ = {isa = PBXBuildFile; fileRef = 900BA11B220B4602005B8EE7 /* lodepng.c */; };
		900BA13E220B4603005B8EE7 /* cJSON.c in Sources */ = {isa = PBXBuildFile; fileRef = 900BA11C220B4602005B8EE7 /* cJSON.c */; };
		900BA140220B4603005B8EE7 /* timer.c in Sources */ = {isa = PBXBuildFile; fileRef = 900BA11F220B4602005B8EE7 /* timer.c */; };
		900BA141220B4603005B8EE7 /* ui.c in Sources */ = {isa = PBXBuildFile; fileRef = 900BA125220B4602005B8EE7 /* ui.c */; };
		900BA143220B4603005B8EE7 /* logging.c in Sources */ = {isa = PBXBuildFile; fileRef = 900BA127220B4602005B8EE7 /* logging.c */; };
		900BA144220B4603005B8EE7 /* main.c in Sources */ = {isa = PBXBuildFile; fileRef = 900BA129220B4602005B8EE7 /* main.c */; };
		90189DA6224EB302007FA268 /* mesh.c in Sources */ = {isa = PBXBuildFile; fileRef = 90189DA4224EB302007FA268 /* mesh.c */; };
		90369CCC222E012F008D215B /* pcg_basic.c in Sources */ = {isa = PBXBuildFile; fileRef = 90369CCA222E012F008D215B /* pcg_basic.c */; };
		904CDBB8248D74380092E564 /* bvh.c in Sources */ = {isa = PBXBuildFile; fileRef = 904CDBB7248D74380092E564 /* bvh.c */; };
		904CDBB9248D74380092E564 /* bvh.c in Sources */ = {isa = PBXBuildFile; fileRef = 904CDBB7248D74380092E564 /* bvh.c */; };
		90500A8325881C8B006F854A /* grayscale.c in Sources */ = {isa = PBXBuildFile; fileRef = 90500A8125881C8B006F854A /* grayscale.c */; };
		90500A8425881C8B006F854A /* grayscale.c in Sources */ = {isa = PBXBuildFile; fileRef = 90500A8125881C8B006F854A /* grayscale.c */; };
		90500A8B25897693006F854A /* transparent.c in Sources */ = {isa = PBXBuildFile; fileRef = 90500A8925897693006F854A /* transparent.c */; };
		90500A8C25897693006F854A /* transparent.c in Sources */ = {isa = PBXBuildFile; fileRef = 90500A8925897693006F854A /* transparent.c */; };
		90500A90258AB0FE006F854A /* blackbody.c in Sources */ = {isa = PBXBuildFile; fileRef = 90500A8E258AB0FE006F854A /* blackbody.c */; };
		90500A91258AB0FE006F854A /* blackbody.c in Sources */ = {isa = PBXBuildFile; fileRef = 90500A8E258AB0FE006F854A /* blackbody.c */; };
		90500A94258AB19A006F854A /* vectornode.c in Sources */ = {isa = PBXBuildFile; fileRef = 90500A92258AB19A006F854A /* vectornode.c */; };
		90500A95258AB19A006F854A /* vectornode.c in Sources */ = {isa = PBXBuildFile; fileRef = 90500A92258AB19A006F854A /* vectornode.c */; };
		90500A98258AB484006F854A /* valuenode.c in Sources */ = {isa = PBXBuildFile; fileRef = 90500A96258AB484006F854A /* valuenode.c */; };
		90500A99258AB484006F854A /* valuenode.c in Sources */ = {isa = PBXBuildFile; fileRef = 90500A96258AB484006F854A /* valuenode.c */; };
		90500A9C258AC07D006F854A /* add.c in Sources */ = {isa = PBXBuildFile; fileRef = 90500A9A258AC07D006F854A /* add.c */; };
		90500A9D258AC07D006F854A /* add.c in Sources */ = {isa = PBXBuildFile; fileRef = 90500A9A258AC07D006F854A /* add.c */; };
		90500AA0258C09E8006F854A /* combine.c in Sources */ = {isa = PBXBuildFile; fileRef = 90500A9E258C09E8006F854A /* combine.c */; };
		90500AA1258C09E8006F854A /* combine.c in Sources */ = {isa = PBXBuildFile; fileRef = 90500A9E258C09E8006F854A /* combine.c */; };
		90500AA4258C0AB1006F854A /* combinergb.c in Sources */ = {isa = PBXBuildFile; fileRef = 90500AA2258C0AB1006F854A /* combinergb.c */; };
		90500AA5258C0AB1006F854A /* combinergb.c in Sources */ = {isa = PBXBuildFile; fileRef = 90500AA2258C0AB1006F854A /* combinergb.c */; };
		90500AAC258D81CA006F854A /* background.c in Sources */ = {isa = PBXBuildFile; fileRef = 90500AAA258D81CA006F854A /* background.c */; };
		90500AAD258D81CA006F854A /* background.c in Sources */ = {isa = PBXBuildFile; fileRef = 90500AAA258D81CA006F854A /* background.c */; };
		90500AB0258D95EF006F854A /* gradient.c in Sources */ = {isa = PBXBuildFile; fileRef = 90500AAE258D95EF006F854A /* gradient.c */; };
		90500AB1258D95EF006F854A /* gradient.c in Sources */ = {isa = PBXBuildFile; fileRef = 90500AAE258D95EF006F854A /* gradient.c */; };
		9050FFE925915222001C172D /* raylength.c in Sources */ = {isa = PBXBuildFile; fileRef = 9050FFE725915222001C172D /* raylength.c */; };
		9050FFEA25915222001C172D /* raylength.c in Sources */ = {isa = PBXBuildFile; fileRef = 9050FFE725915222001C172D /* raylength.c */; };
<<<<<<< HEAD
=======
		9050FFF12592BE23001C172D /* alpha.c in Sources */ = {isa = PBXBuildFile; fileRef = 9050FFEF2592BE23001C172D /* alpha.c */; };
		9050FFF22592BE23001C172D /* alpha.c in Sources */ = {isa = PBXBuildFile; fileRef = 9050FFEF2592BE23001C172D /* alpha.c */; };
		9050FFF525994121001C172D /* vecmath.c in Sources */ = {isa = PBXBuildFile; fileRef = 9050FFF325994121001C172D /* vecmath.c */; };
		9050FFF625994121001C172D /* vecmath.c in Sources */ = {isa = PBXBuildFile; fileRef = 9050FFF325994121001C172D /* vecmath.c */; };
		9050FFF925994B7E001C172D /* math.c in Sources */ = {isa = PBXBuildFile; fileRef = 9050FFF725994B7E001C172D /* math.c */; };
		9050FFFA25994B7E001C172D /* math.c in Sources */ = {isa = PBXBuildFile; fileRef = 9050FFF725994B7E001C172D /* math.c */; };
>>>>>>> abc044d2
		9052E8D025018C050052406D /* fileio.c in Sources */ = {isa = PBXBuildFile; fileRef = 9052E8CE25018C050052406D /* fileio.c */; };
		9052E8D125018C050052406D /* fileio.c in Sources */ = {isa = PBXBuildFile; fileRef = 9052E8CE25018C050052406D /* fileio.c */; };
		905842DB236651FC009D92F1 /* main.c in Sources */ = {isa = PBXBuildFile; fileRef = 900BA129220B4602005B8EE7 /* main.c */; };
		905842DC236651FC009D92F1 /* sphere.c in Sources */ = {isa = PBXBuildFile; fileRef = 900BA10B220B4602005B8EE7 /* sphere.c */; };
		905842DE236651FC009D92F1 /* poly.c in Sources */ = {isa = PBXBuildFile; fileRef = 900BA0FC220B4602005B8EE7 /* poly.c */; };
		905842E0236651FC009D92F1 /* textureloader.c in Sources */ = {isa = PBXBuildFile; fileRef = 90CA851B2252C90C00BA7702 /* textureloader.c */; };
		905842E1236651FC009D92F1 /* logging.c in Sources */ = {isa = PBXBuildFile; fileRef = 900BA127220B4602005B8EE7 /* logging.c */; };
		905842E3236651FC009D92F1 /* timer.c in Sources */ = {isa = PBXBuildFile; fileRef = 900BA11F220B4602005B8EE7 /* timer.c */; };
		905842E4236651FC009D92F1 /* pathtrace.c in Sources */ = {isa = PBXBuildFile; fileRef = 900BA0F7220B4602005B8EE7 /* pathtrace.c */; };
		905842E6236651FC009D92F1 /* vertexbuffer.c in Sources */ = {isa = PBXBuildFile; fileRef = 90CA85232252D99700BA7702 /* vertexbuffer.c */; };
		905842E7236651FC009D92F1 /* material.c in Sources */ = {isa = PBXBuildFile; fileRef = 900BA10A220B4602005B8EE7 /* material.c */; };
		905842E8236651FC009D92F1 /* lodepng.c in Sources */ = {isa = PBXBuildFile; fileRef = 900BA11B220B4602005B8EE7 /* lodepng.c */; };
		905842EB236651FC009D92F1 /* texture.c in Sources */ = {isa = PBXBuildFile; fileRef = 90FB15CD225C6D85008D6AAA /* texture.c */; };
		905842EC236651FC009D92F1 /* wavefront.c in Sources */ = {isa = PBXBuildFile; fileRef = 90CA85192252C90C00BA7702 /* wavefront.c */; };
		905842EE236651FC009D92F1 /* pcg_basic.c in Sources */ = {isa = PBXBuildFile; fileRef = 90369CCA222E012F008D215B /* pcg_basic.c */; };
		905842F3236651FC009D92F1 /* mtlloader.c in Sources */ = {isa = PBXBuildFile; fileRef = 90CA85182252C90C00BA7702 /* mtlloader.c */; };
		905842F4236651FC009D92F1 /* tile.c in Sources */ = {isa = PBXBuildFile; fileRef = 900BA107220B4602005B8EE7 /* tile.c */; };
		905842F5236651FC009D92F1 /* mesh.c in Sources */ = {isa = PBXBuildFile; fileRef = 90189DA4224EB302007FA268 /* mesh.c */; };
		905842F6236651FC009D92F1 /* cJSON.c in Sources */ = {isa = PBXBuildFile; fileRef = 900BA11C220B4602005B8EE7 /* cJSON.c */; };
		905842F7236651FC009D92F1 /* color.c in Sources */ = {isa = PBXBuildFile; fileRef = 900BA110220B4602005B8EE7 /* color.c */; };
		905842F8236651FC009D92F1 /* renderer.c in Sources */ = {isa = PBXBuildFile; fileRef = 900BA0FA220B4602005B8EE7 /* renderer.c */; };
		905842F9236651FC009D92F1 /* camera.c in Sources */ = {isa = PBXBuildFile; fileRef = 900BA10C220B4602005B8EE7 /* camera.c */; };
		905842FA236651FC009D92F1 /* scene.c in Sources */ = {isa = PBXBuildFile; fileRef = 900BA104220B4602005B8EE7 /* scene.c */; };
		905842FC236651FC009D92F1 /* transforms.c in Sources */ = {isa = PBXBuildFile; fileRef = 900BA106220B4602005B8EE7 /* transforms.c */; };
		905842FD236651FC009D92F1 /* ui.c in Sources */ = {isa = PBXBuildFile; fileRef = 900BA125220B4602005B8EE7 /* ui.c */; };
		905842FF236651FC009D92F1 /* sceneloader.c in Sources */ = {isa = PBXBuildFile; fileRef = 90CA85202252CB3800BA7702 /* sceneloader.c */; };
		9062FA09243BBD0900420889 /* args.c in Sources */ = {isa = PBXBuildFile; fileRef = 9062FA08243BBD0900420889 /* args.c */; };
		9062FA0A243BBD0900420889 /* args.c in Sources */ = {isa = PBXBuildFile; fileRef = 9062FA08243BBD0900420889 /* args.c */; };
		9062FA0D243CC4B200420889 /* signal.c in Sources */ = {isa = PBXBuildFile; fileRef = 9062FA0C243CC4B200420889 /* signal.c */; };
		9062FA0E243CC4B200420889 /* signal.c in Sources */ = {isa = PBXBuildFile; fileRef = 9062FA0C243CC4B200420889 /* signal.c */; };
		9062FA12243D236600420889 /* png.c in Sources */ = {isa = PBXBuildFile; fileRef = 9062FA11243D236600420889 /* png.c */; };
		9062FA13243D236600420889 /* png.c in Sources */ = {isa = PBXBuildFile; fileRef = 9062FA11243D236600420889 /* png.c */; };
		9062FA16243D237200420889 /* bmp.c in Sources */ = {isa = PBXBuildFile; fileRef = 9062FA15243D237200420889 /* bmp.c */; };
		9062FA17243D237200420889 /* bmp.c in Sources */ = {isa = PBXBuildFile; fileRef = 9062FA15243D237200420889 /* bmp.c */; };
		9062FA1A243D23A400420889 /* encoder.c in Sources */ = {isa = PBXBuildFile; fileRef = 9062FA19243D23A400420889 /* encoder.c */; };
		9062FA1B243D23A400420889 /* encoder.c in Sources */ = {isa = PBXBuildFile; fileRef = 9062FA19243D23A400420889 /* encoder.c */; };
		906479C024982155003772CE /* sky.c in Sources */ = {isa = PBXBuildFile; fileRef = 906479BE24982155003772CE /* sky.c */; };
		906479C124982155003772CE /* sky.c in Sources */ = {isa = PBXBuildFile; fileRef = 906479BE24982155003772CE /* sky.c */; };
		9071BC8C257AF8EC0070BA43 /* mempool.c in Sources */ = {isa = PBXBuildFile; fileRef = 9071BC8A257AF8EC0070BA43 /* mempool.c */; };
		9071BC8D257AF8EC0070BA43 /* mempool.c in Sources */ = {isa = PBXBuildFile; fileRef = 9071BC8A257AF8EC0070BA43 /* mempool.c */; };
		9071BC93257D7D260070BA43 /* constant.c in Sources */ = {isa = PBXBuildFile; fileRef = 9071BC91257D7D260070BA43 /* constant.c */; };
		9071BC94257D7D260070BA43 /* constant.c in Sources */ = {isa = PBXBuildFile; fileRef = 9071BC91257D7D260070BA43 /* constant.c */; };
		9071BC97257D7D380070BA43 /* checker.c in Sources */ = {isa = PBXBuildFile; fileRef = 9071BC95257D7D380070BA43 /* checker.c */; };
		9071BC98257D7D380070BA43 /* checker.c in Sources */ = {isa = PBXBuildFile; fileRef = 9071BC95257D7D380070BA43 /* checker.c */; };
		9071BC9B257D7D470070BA43 /* image.c in Sources */ = {isa = PBXBuildFile; fileRef = 9071BC99257D7D470070BA43 /* image.c */; };
		9071BC9C257D7D470070BA43 /* image.c in Sources */ = {isa = PBXBuildFile; fileRef = 9071BC99257D7D470070BA43 /* image.c */; };
		9071BCA0257ED22C0070BA43 /* nodebase.c in Sources */ = {isa = PBXBuildFile; fileRef = 9071BC9F257ED22C0070BA43 /* nodebase.c */; };
		9071BCA1257ED22C0070BA43 /* nodebase.c in Sources */ = {isa = PBXBuildFile; fileRef = 9071BC9F257ED22C0070BA43 /* nodebase.c */; };
		9076FB4D243002A40003B327 /* terminal.c in Sources */ = {isa = PBXBuildFile; fileRef = 9076FB4C243002A40003B327 /* terminal.c */; };
		9076FB4E243002A40003B327 /* terminal.c in Sources */ = {isa = PBXBuildFile; fileRef = 9076FB4C243002A40003B327 /* terminal.c */; };
		9076FB51243002B00003B327 /* mutex.c in Sources */ = {isa = PBXBuildFile; fileRef = 9076FB50243002B00003B327 /* mutex.c */; };
		9076FB52243002B00003B327 /* mutex.c in Sources */ = {isa = PBXBuildFile; fileRef = 9076FB50243002B00003B327 /* mutex.c */; };
		9076FB55243002B90003B327 /* thread.c in Sources */ = {isa = PBXBuildFile; fileRef = 9076FB54243002B90003B327 /* thread.c */; };
		9076FB56243002B90003B327 /* thread.c in Sources */ = {isa = PBXBuildFile; fileRef = 9076FB54243002B90003B327 /* thread.c */; };
		9076FB59243002D60003B327 /* capabilities.c in Sources */ = {isa = PBXBuildFile; fileRef = 9076FB58243002D60003B327 /* capabilities.c */; };
		9076FB5A243002D60003B327 /* capabilities.c in Sources */ = {isa = PBXBuildFile; fileRef = 9076FB58243002D60003B327 /* capabilities.c */; };
		908ED0B0258F04E300D5B93F /* fresnel.c in Sources */ = {isa = PBXBuildFile; fileRef = 908ED0AE258F04E300D5B93F /* fresnel.c */; };
		908ED0B1258F04E300D5B93F /* fresnel.c in Sources */ = {isa = PBXBuildFile; fileRef = 908ED0AE258F04E300D5B93F /* fresnel.c */; };
		908ED0B4258FAEDA00D5B93F /* normal.c in Sources */ = {isa = PBXBuildFile; fileRef = 908ED0B2258FAEDA00D5B93F /* normal.c */; };
		908ED0B5258FAEDA00D5B93F /* normal.c in Sources */ = {isa = PBXBuildFile; fileRef = 908ED0B2258FAEDA00D5B93F /* normal.c */; };
		90908A6F23E0707E0081377B /* assert.c in Sources */ = {isa = PBXBuildFile; fileRef = 90908A6E23E0707E0081377B /* assert.c */; };
		90908A7023E0707E0081377B /* assert.c in Sources */ = {isa = PBXBuildFile; fileRef = 90908A6E23E0707E0081377B /* assert.c */; };
		9095392523C15A7B0017037C /* c-ray.c in Sources */ = {isa = PBXBuildFile; fileRef = 9095392423C15A7B0017037C /* c-ray.c */; };
		9095392623C15A7B0017037C /* c-ray.c in Sources */ = {isa = PBXBuildFile; fileRef = 9095392423C15A7B0017037C /* c-ray.c */; };
		9095392923C15AAB0017037C /* networking.c in Sources */ = {isa = PBXBuildFile; fileRef = 9095392823C15AAB0017037C /* networking.c */; };
		9095392A23C15AAB0017037C /* networking.c in Sources */ = {isa = PBXBuildFile; fileRef = 9095392823C15AAB0017037C /* networking.c */; };
		909D136D24439069006D0A86 /* string.c in Sources */ = {isa = PBXBuildFile; fileRef = 909D136C24439069006D0A86 /* string.c */; };
		909D136E24439069006D0A86 /* string.c in Sources */ = {isa = PBXBuildFile; fileRef = 909D136C24439069006D0A86 /* string.c */; };
		909D13712443B4E7006D0A86 /* textbuffer.c in Sources */ = {isa = PBXBuildFile; fileRef = 909D13702443B4E7006D0A86 /* textbuffer.c */; };
		909D13722443B4E7006D0A86 /* textbuffer.c in Sources */ = {isa = PBXBuildFile; fileRef = 909D13702443B4E7006D0A86 /* textbuffer.c */; };
		90A21CF124589E6A002C742E /* sampler.c in Sources */ = {isa = PBXBuildFile; fileRef = 90A21CF024589E6A002C742E /* sampler.c */; };
		90A21CF224589E6A002C742E /* sampler.c in Sources */ = {isa = PBXBuildFile; fileRef = 90A21CF024589E6A002C742E /* sampler.c */; };
		90A21CF524589E84002C742E /* hammersley.c in Sources */ = {isa = PBXBuildFile; fileRef = 90A21CF424589E84002C742E /* hammersley.c */; };
		90A21CF624589E84002C742E /* hammersley.c in Sources */ = {isa = PBXBuildFile; fileRef = 90A21CF424589E84002C742E /* hammersley.c */; };
		90A21CFD2458A2D8002C742E /* random.c in Sources */ = {isa = PBXBuildFile; fileRef = 90A21CFC2458A2D8002C742E /* random.c */; };
		90A21CFE2458A2D8002C742E /* random.c in Sources */ = {isa = PBXBuildFile; fileRef = 90A21CFC2458A2D8002C742E /* random.c */; };
		90A51A0023FB5DFC0014DF6B /* statistics.c in Sources */ = {isa = PBXBuildFile; fileRef = 90A519FF23FB5DFC0014DF6B /* statistics.c */; };
		90A51A0123FB5DFC0014DF6B /* statistics.c in Sources */ = {isa = PBXBuildFile; fileRef = 90A519FF23FB5DFC0014DF6B /* statistics.c */; };
		90AB1E072574373E00EFDF5A /* bsdfnode.c in Sources */ = {isa = PBXBuildFile; fileRef = 90AB1E052574373E00EFDF5A /* bsdfnode.c */; };
		90AB1E082574373E00EFDF5A /* bsdfnode.c in Sources */ = {isa = PBXBuildFile; fileRef = 90AB1E052574373E00EFDF5A /* bsdfnode.c */; };
		90AB1E0B25745DFE00EFDF5A /* diffuse.c in Sources */ = {isa = PBXBuildFile; fileRef = 90AB1E0925745DFE00EFDF5A /* diffuse.c */; };
		90AB1E0C25745DFE00EFDF5A /* diffuse.c in Sources */ = {isa = PBXBuildFile; fileRef = 90AB1E0925745DFE00EFDF5A /* diffuse.c */; };
		90AB1E0F25745E0C00EFDF5A /* mix.c in Sources */ = {isa = PBXBuildFile; fileRef = 90AB1E0D25745E0C00EFDF5A /* mix.c */; };
		90AB1E1025745E0C00EFDF5A /* mix.c in Sources */ = {isa = PBXBuildFile; fileRef = 90AB1E0D25745E0C00EFDF5A /* mix.c */; };
		90AB1E132574798F00EFDF5A /* glass.c in Sources */ = {isa = PBXBuildFile; fileRef = 90AB1E112574798F00EFDF5A /* glass.c */; };
		90AB1E142574798F00EFDF5A /* glass.c in Sources */ = {isa = PBXBuildFile; fileRef = 90AB1E112574798F00EFDF5A /* glass.c */; };
		90AB1E1725747C9C00EFDF5A /* metal.c in Sources */ = {isa = PBXBuildFile; fileRef = 90AB1E1525747C9C00EFDF5A /* metal.c */; };
		90AB1E1825747C9C00EFDF5A /* metal.c in Sources */ = {isa = PBXBuildFile; fileRef = 90AB1E1525747C9C00EFDF5A /* metal.c */; };
		90AB1E1B2575709000EFDF5A /* colornode.c in Sources */ = {isa = PBXBuildFile; fileRef = 90AB1E192575709000EFDF5A /* colornode.c */; };
		90AB1E1C2575709000EFDF5A /* colornode.c in Sources */ = {isa = PBXBuildFile; fileRef = 90AB1E192575709000EFDF5A /* colornode.c */; };
		90AB1E1F2575B1AD00EFDF5A /* plastic.c in Sources */ = {isa = PBXBuildFile; fileRef = 90AB1E1D2575B1AD00EFDF5A /* plastic.c */; };
		90AB1E202575B1AD00EFDF5A /* plastic.c in Sources */ = {isa = PBXBuildFile; fileRef = 90AB1E1D2575B1AD00EFDF5A /* plastic.c */; };
		90C5D5582448CEAB00C58643 /* imagefile.c in Sources */ = {isa = PBXBuildFile; fileRef = 90C5D5572448CEAB00C58643 /* imagefile.c */; };
		90C5D5592448CEAB00C58643 /* imagefile.c in Sources */ = {isa = PBXBuildFile; fileRef = 90C5D5572448CEAB00C58643 /* imagefile.c */; };
		90C792CB245209E20067E787 /* halton.c in Sources */ = {isa = PBXBuildFile; fileRef = 90C792CA245209E20067E787 /* halton.c */; };
		90C792CC245209E20067E787 /* halton.c in Sources */ = {isa = PBXBuildFile; fileRef = 90C792CA245209E20067E787 /* halton.c */; };
		90CA851C2252C90C00BA7702 /* mtlloader.c in Sources */ = {isa = PBXBuildFile; fileRef = 90CA85182252C90C00BA7702 /* mtlloader.c */; };
		90CA851D2252C90C00BA7702 /* wavefront.c in Sources */ = {isa = PBXBuildFile; fileRef = 90CA85192252C90C00BA7702 /* wavefront.c */; };
		90CA851E2252C90C00BA7702 /* textureloader.c in Sources */ = {isa = PBXBuildFile; fileRef = 90CA851B2252C90C00BA7702 /* textureloader.c */; };
		90CA85212252CB3800BA7702 /* sceneloader.c in Sources */ = {isa = PBXBuildFile; fileRef = 90CA85202252CB3800BA7702 /* sceneloader.c */; };
		90CA85242252D99700BA7702 /* vertexbuffer.c in Sources */ = {isa = PBXBuildFile; fileRef = 90CA85232252D99700BA7702 /* vertexbuffer.c */; };
		90CFA7DF2381BF0900061288 /* hashtable.c in Sources */ = {isa = PBXBuildFile; fileRef = 90CFA7DE2381BF0900061288 /* hashtable.c */; };
		90CFA7E02381BF0900061288 /* hashtable.c in Sources */ = {isa = PBXBuildFile; fileRef = 90CFA7DE2381BF0900061288 /* hashtable.c */; };
		90D5F02624A208100068FC60 /* gitsha1.c in Sources */ = {isa = PBXBuildFile; fileRef = 90D5F02524A208100068FC60 /* gitsha1.c */; };
		90D5F02724A208100068FC60 /* gitsha1.c in Sources */ = {isa = PBXBuildFile; fileRef = 90D5F02524A208100068FC60 /* gitsha1.c */; };
		90EE4F3C237DD49F0071894E /* meshloader.c in Sources */ = {isa = PBXBuildFile; fileRef = 90EE4F3B237DD49F0071894E /* meshloader.c */; };
		90EE4F3D237DD49F0071894E /* meshloader.c in Sources */ = {isa = PBXBuildFile; fileRef = 90EE4F3B237DD49F0071894E /* meshloader.c */; };
		90FAD26924A26F0B00F8CA79 /* instance.c in Sources */ = {isa = PBXBuildFile; fileRef = 90FAD26824A26F0B00F8CA79 /* instance.c */; };
		90FAD26A24A26F0B00F8CA79 /* instance.c in Sources */ = {isa = PBXBuildFile; fileRef = 90FAD26824A26F0B00F8CA79 /* instance.c */; };
		90FAD27124A2ADE400F8CA79 /* testrunner.c in Sources */ = {isa = PBXBuildFile; fileRef = 90FAD27024A2ADE400F8CA79 /* testrunner.c */; };
		90FAD27224A2ADE400F8CA79 /* testrunner.c in Sources */ = {isa = PBXBuildFile; fileRef = 90FAD27024A2ADE400F8CA79 /* testrunner.c */; };
		90FB15CE225C6D85008D6AAA /* texture.c in Sources */ = {isa = PBXBuildFile; fileRef = 90FB15CD225C6D85008D6AAA /* texture.c */; };
/* End PBXBuildFile section */

/* Begin PBXCopyFilesBuildPhase section */
		90584301236651FC009D92F1 /* CopyFiles */ = {
			isa = PBXCopyFilesBuildPhase;
			buildActionMask = 2147483647;
			dstPath = /usr/share/man/man1/;
			dstSubfolderSpec = 0;
			files = (
			);
			runOnlyForDeploymentPostprocessing = 1;
		};
		90D99AF21D08ADB10015A854 /* CopyFiles */ = {
			isa = PBXCopyFilesBuildPhase;
			buildActionMask = 2147483647;
			dstPath = /usr/share/man/man1/;
			dstSubfolderSpec = 0;
			files = (
			);
			runOnlyForDeploymentPostprocessing = 1;
		};
/* End PBXCopyFilesBuildPhase section */

/* Begin PBXFileReference section */
		900BA0F7220B4602005B8EE7 /* pathtrace.c */ = {isa = PBXFileReference; fileEncoding = 4; lastKnownFileType = sourcecode.c.c; path = pathtrace.c; sourceTree = "<group>"; };
		900BA0F8220B4602005B8EE7 /* renderer.h */ = {isa = PBXFileReference; fileEncoding = 4; lastKnownFileType = sourcecode.c.h; path = renderer.h; sourceTree = "<group>"; };
		900BA0F9220B4602005B8EE7 /* pathtrace.h */ = {isa = PBXFileReference; fileEncoding = 4; lastKnownFileType = sourcecode.c.h; path = pathtrace.h; sourceTree = "<group>"; };
		900BA0FA220B4602005B8EE7 /* renderer.c */ = {isa = PBXFileReference; fileEncoding = 4; lastKnownFileType = sourcecode.c.c; path = renderer.c; sourceTree = "<group>"; };
		900BA0FC220B4602005B8EE7 /* poly.c */ = {isa = PBXFileReference; fileEncoding = 4; lastKnownFileType = sourcecode.c.c; path = poly.c; sourceTree = "<group>"; };
		900BA0FD220B4602005B8EE7 /* tile.h */ = {isa = PBXFileReference; fileEncoding = 4; lastKnownFileType = sourcecode.c.h; path = tile.h; sourceTree = "<group>"; };
		900BA0FF220B4602005B8EE7 /* camera.h */ = {isa = PBXFileReference; fileEncoding = 4; lastKnownFileType = sourcecode.c.h; path = camera.h; sourceTree = "<group>"; };
		900BA100220B4602005B8EE7 /* sphere.h */ = {isa = PBXFileReference; fileEncoding = 4; lastKnownFileType = sourcecode.c.h; path = sphere.h; sourceTree = "<group>"; };
		900BA101220B4602005B8EE7 /* material.h */ = {isa = PBXFileReference; fileEncoding = 4; lastKnownFileType = sourcecode.c.h; path = material.h; sourceTree = "<group>"; };
		900BA103220B4602005B8EE7 /* color.h */ = {isa = PBXFileReference; fileEncoding = 4; lastKnownFileType = sourcecode.c.h; path = color.h; sourceTree = "<group>"; };
		900BA104220B4602005B8EE7 /* scene.c */ = {isa = PBXFileReference; fileEncoding = 4; lastKnownFileType = sourcecode.c.c; path = scene.c; sourceTree = "<group>"; };
		900BA106220B4602005B8EE7 /* transforms.c */ = {isa = PBXFileReference; fileEncoding = 4; lastKnownFileType = sourcecode.c.c; path = transforms.c; sourceTree = "<group>"; };
		900BA107220B4602005B8EE7 /* tile.c */ = {isa = PBXFileReference; fileEncoding = 4; lastKnownFileType = sourcecode.c.c; path = tile.c; sourceTree = "<group>"; };
		900BA108220B4602005B8EE7 /* poly.h */ = {isa = PBXFileReference; fileEncoding = 4; lastKnownFileType = sourcecode.c.h; path = poly.h; sourceTree = "<group>"; };
		900BA109220B4602005B8EE7 /* lightray.h */ = {isa = PBXFileReference; fileEncoding = 4; lastKnownFileType = sourcecode.c.h; path = lightray.h; sourceTree = "<group>"; };
		900BA10A220B4602005B8EE7 /* material.c */ = {isa = PBXFileReference; fileEncoding = 4; lastKnownFileType = sourcecode.c.c; path = material.c; sourceTree = "<group>"; };
		900BA10B220B4602005B8EE7 /* sphere.c */ = {isa = PBXFileReference; fileEncoding = 4; lastKnownFileType = sourcecode.c.c; path = sphere.c; sourceTree = "<group>"; };
		900BA10C220B4602005B8EE7 /* camera.c */ = {isa = PBXFileReference; fileEncoding = 4; lastKnownFileType = sourcecode.c.c; path = camera.c; sourceTree = "<group>"; };
		900BA10D220B4602005B8EE7 /* vector.h */ = {isa = PBXFileReference; fileEncoding = 4; lastKnownFileType = sourcecode.c.h; path = vector.h; sourceTree = "<group>"; };
		900BA10E220B4602005B8EE7 /* transforms.h */ = {isa = PBXFileReference; fileEncoding = 4; lastKnownFileType = sourcecode.c.h; path = transforms.h; sourceTree = "<group>"; };
		900BA110220B4602005B8EE7 /* color.c */ = {isa = PBXFileReference; fileEncoding = 4; lastKnownFileType = sourcecode.c.c; path = color.c; sourceTree = "<group>"; };
		900BA111220B4602005B8EE7 /* scene.h */ = {isa = PBXFileReference; fileEncoding = 4; lastKnownFileType = sourcecode.c.h; path = scene.h; sourceTree = "<group>"; };
		900BA113220B4602005B8EE7 /* lodepng.h */ = {isa = PBXFileReference; fileEncoding = 4; lastKnownFileType = sourcecode.c.h; path = lodepng.h; sourceTree = "<group>"; };
		900BA117220B4602005B8EE7 /* cJSON.h */ = {isa = PBXFileReference; fileEncoding = 4; lastKnownFileType = sourcecode.c.h; path = cJSON.h; sourceTree = "<group>"; };
		900BA11B220B4602005B8EE7 /* lodepng.c */ = {isa = PBXFileReference; fileEncoding = 4; lastKnownFileType = sourcecode.c.c; path = lodepng.c; sourceTree = "<group>"; };
		900BA11C220B4602005B8EE7 /* cJSON.c */ = {isa = PBXFileReference; fileEncoding = 4; lastKnownFileType = sourcecode.c.c; path = cJSON.c; sourceTree = "<group>"; };
		900BA11F220B4602005B8EE7 /* timer.c */ = {isa = PBXFileReference; fileEncoding = 4; lastKnownFileType = sourcecode.c.c; path = timer.c; sourceTree = "<group>"; };
		900BA120220B4602005B8EE7 /* ui.h */ = {isa = PBXFileReference; fileEncoding = 4; lastKnownFileType = sourcecode.c.h; path = ui.h; sourceTree = "<group>"; };
		900BA122220B4602005B8EE7 /* logging.h */ = {isa = PBXFileReference; fileEncoding = 4; lastKnownFileType = sourcecode.c.h; path = logging.h; sourceTree = "<group>"; };
		900BA124220B4602005B8EE7 /* timer.h */ = {isa = PBXFileReference; fileEncoding = 4; lastKnownFileType = sourcecode.c.h; path = timer.h; sourceTree = "<group>"; };
		900BA125220B4602005B8EE7 /* ui.c */ = {isa = PBXFileReference; fileEncoding = 4; lastKnownFileType = sourcecode.c.c; path = ui.c; sourceTree = "<group>"; };
		900BA127220B4602005B8EE7 /* logging.c */ = {isa = PBXFileReference; fileEncoding = 4; lastKnownFileType = sourcecode.c.c; path = logging.c; sourceTree = "<group>"; };
		900BA128220B4602005B8EE7 /* .editorconfig */ = {isa = PBXFileReference; fileEncoding = 4; lastKnownFileType = text; path = .editorconfig; sourceTree = "<group>"; };
		900BA129220B4602005B8EE7 /* main.c */ = {isa = PBXFileReference; fileEncoding = 4; lastKnownFileType = sourcecode.c.c; path = main.c; sourceTree = "<group>"; };
		900BA12A220B4602005B8EE7 /* includes.h */ = {isa = PBXFileReference; fileEncoding = 4; lastKnownFileType = sourcecode.c.h; path = includes.h; sourceTree = "<group>"; };
		900FB5DB20C3BA3C008174C4 /* scene.json */ = {isa = PBXFileReference; lastKnownFileType = text.json; name = scene.json; path = input/scene.json; sourceTree = "<group>"; };
		90189DA4224EB302007FA268 /* mesh.c */ = {isa = PBXFileReference; fileEncoding = 4; lastKnownFileType = sourcecode.c.c; path = mesh.c; sourceTree = "<group>"; };
		90189DA5224EB302007FA268 /* mesh.h */ = {isa = PBXFileReference; fileEncoding = 4; lastKnownFileType = sourcecode.c.h; path = mesh.h; sourceTree = "<group>"; };
		90204C7823A07F2C00B01EEF /* assert.h */ = {isa = PBXFileReference; lastKnownFileType = sourcecode.c.h; path = assert.h; sourceTree = "<group>"; };
		903235E52506BA1400CF011D /* test_fileio.h */ = {isa = PBXFileReference; lastKnownFileType = sourcecode.c.h; path = test_fileio.h; sourceTree = "<group>"; };
		903235E62506BF7000CF011D /* test_string.h */ = {isa = PBXFileReference; lastKnownFileType = sourcecode.c.h; path = test_string.h; sourceTree = "<group>"; };
		90369CCA222E012F008D215B /* pcg_basic.c */ = {isa = PBXFileReference; fileEncoding = 4; lastKnownFileType = sourcecode.c.c; path = pcg_basic.c; sourceTree = "<group>"; };
		90369CCB222E012F008D215B /* pcg_basic.h */ = {isa = PBXFileReference; fileEncoding = 4; lastKnownFileType = sourcecode.c.h; path = pcg_basic.h; sourceTree = "<group>"; };
		904CDBB6248D74380092E564 /* bvh.h */ = {isa = PBXFileReference; fileEncoding = 4; lastKnownFileType = sourcecode.c.h; path = bvh.h; sourceTree = "<group>"; };
		904CDBB7248D74380092E564 /* bvh.c */ = {isa = PBXFileReference; fileEncoding = 4; lastKnownFileType = sourcecode.c.c; path = bvh.c; sourceTree = "<group>"; };
		90500A8125881C8B006F854A /* grayscale.c */ = {isa = PBXFileReference; lastKnownFileType = sourcecode.c.c; path = grayscale.c; sourceTree = "<group>"; };
		90500A8225881C8B006F854A /* grayscale.h */ = {isa = PBXFileReference; lastKnownFileType = sourcecode.c.h; path = grayscale.h; sourceTree = "<group>"; };
		90500A8925897693006F854A /* transparent.c */ = {isa = PBXFileReference; lastKnownFileType = sourcecode.c.c; path = transparent.c; sourceTree = "<group>"; };
		90500A8A25897693006F854A /* transparent.h */ = {isa = PBXFileReference; lastKnownFileType = sourcecode.c.h; path = transparent.h; sourceTree = "<group>"; };
		90500A8E258AB0FE006F854A /* blackbody.c */ = {isa = PBXFileReference; lastKnownFileType = sourcecode.c.c; path = blackbody.c; sourceTree = "<group>"; };
		90500A8F258AB0FE006F854A /* blackbody.h */ = {isa = PBXFileReference; lastKnownFileType = sourcecode.c.h; path = blackbody.h; sourceTree = "<group>"; };
		90500A92258AB19A006F854A /* vectornode.c */ = {isa = PBXFileReference; lastKnownFileType = sourcecode.c.c; path = vectornode.c; sourceTree = "<group>"; };
		90500A93258AB19A006F854A /* vectornode.h */ = {isa = PBXFileReference; lastKnownFileType = sourcecode.c.h; path = vectornode.h; sourceTree = "<group>"; };
		90500A96258AB484006F854A /* valuenode.c */ = {isa = PBXFileReference; lastKnownFileType = sourcecode.c.c; path = valuenode.c; sourceTree = "<group>"; };
		90500A97258AB484006F854A /* valuenode.h */ = {isa = PBXFileReference; lastKnownFileType = sourcecode.c.h; path = valuenode.h; sourceTree = "<group>"; };
		90500A9A258AC07D006F854A /* add.c */ = {isa = PBXFileReference; lastKnownFileType = sourcecode.c.c; path = add.c; sourceTree = "<group>"; };
		90500A9B258AC07D006F854A /* add.h */ = {isa = PBXFileReference; lastKnownFileType = sourcecode.c.h; path = add.h; sourceTree = "<group>"; };
		90500A9E258C09E8006F854A /* combine.c */ = {isa = PBXFileReference; lastKnownFileType = sourcecode.c.c; path = combine.c; sourceTree = "<group>"; };
		90500A9F258C09E8006F854A /* combine.h */ = {isa = PBXFileReference; lastKnownFileType = sourcecode.c.h; path = combine.h; sourceTree = "<group>"; };
		90500AA2258C0AB1006F854A /* combinergb.c */ = {isa = PBXFileReference; lastKnownFileType = sourcecode.c.c; path = combinergb.c; sourceTree = "<group>"; };
		90500AA3258C0AB1006F854A /* combinergb.h */ = {isa = PBXFileReference; lastKnownFileType = sourcecode.c.h; path = combinergb.h; sourceTree = "<group>"; };
		90500AAA258D81CA006F854A /* background.c */ = {isa = PBXFileReference; lastKnownFileType = sourcecode.c.c; path = background.c; sourceTree = "<group>"; };
		90500AAB258D81CA006F854A /* background.h */ = {isa = PBXFileReference; lastKnownFileType = sourcecode.c.h; path = background.h; sourceTree = "<group>"; };
		90500AAE258D95EF006F854A /* gradient.c */ = {isa = PBXFileReference; lastKnownFileType = sourcecode.c.c; path = gradient.c; sourceTree = "<group>"; };
		90500AAF258D95EF006F854A /* gradient.h */ = {isa = PBXFileReference; lastKnownFileType = sourcecode.c.h; path = gradient.h; sourceTree = "<group>"; };
		9050FFE725915222001C172D /* raylength.c */ = {isa = PBXFileReference; lastKnownFileType = sourcecode.c.c; path = raylength.c; sourceTree = "<group>"; };
		9050FFE825915222001C172D /* raylength.h */ = {isa = PBXFileReference; lastKnownFileType = sourcecode.c.h; path = raylength.h; sourceTree = "<group>"; };
<<<<<<< HEAD
=======
		9050FFEF2592BE23001C172D /* alpha.c */ = {isa = PBXFileReference; lastKnownFileType = sourcecode.c.c; path = alpha.c; sourceTree = "<group>"; };
		9050FFF02592BE23001C172D /* alpha.h */ = {isa = PBXFileReference; lastKnownFileType = sourcecode.c.h; path = alpha.h; sourceTree = "<group>"; };
		9050FFF325994121001C172D /* vecmath.c */ = {isa = PBXFileReference; lastKnownFileType = sourcecode.c.c; path = vecmath.c; sourceTree = "<group>"; };
		9050FFF425994121001C172D /* vecmath.h */ = {isa = PBXFileReference; lastKnownFileType = sourcecode.c.h; path = vecmath.h; sourceTree = "<group>"; };
		9050FFF725994B7E001C172D /* math.c */ = {isa = PBXFileReference; lastKnownFileType = sourcecode.c.c; path = math.c; sourceTree = "<group>"; };
		9050FFF825994B7E001C172D /* math.h */ = {isa = PBXFileReference; lastKnownFileType = sourcecode.c.h; path = math.h; sourceTree = "<group>"; };
>>>>>>> abc044d2
		9052E8CE25018C050052406D /* fileio.c */ = {isa = PBXFileReference; fileEncoding = 4; lastKnownFileType = sourcecode.c.c; path = fileio.c; sourceTree = "<group>"; };
		9052E8CF25018C050052406D /* fileio.h */ = {isa = PBXFileReference; fileEncoding = 4; lastKnownFileType = sourcecode.c.h; path = fileio.h; sourceTree = "<group>"; };
		90584305236651FC009D92F1 /* C-Ray Debug */ = {isa = PBXFileReference; explicitFileType = "compiled.mach-o.executable"; includeInIndex = 0; path = "C-Ray Debug"; sourceTree = BUILT_PRODUCTS_DIR; };
		9062FA07243BBD0900420889 /* args.h */ = {isa = PBXFileReference; lastKnownFileType = sourcecode.c.h; path = args.h; sourceTree = "<group>"; };
		9062FA08243BBD0900420889 /* args.c */ = {isa = PBXFileReference; lastKnownFileType = sourcecode.c.c; path = args.c; sourceTree = "<group>"; };
		9062FA0B243CC4B200420889 /* signal.h */ = {isa = PBXFileReference; lastKnownFileType = sourcecode.c.h; path = signal.h; sourceTree = "<group>"; };
		9062FA0C243CC4B200420889 /* signal.c */ = {isa = PBXFileReference; lastKnownFileType = sourcecode.c.c; path = signal.c; sourceTree = "<group>"; };
		9062FA10243D236600420889 /* png.h */ = {isa = PBXFileReference; lastKnownFileType = sourcecode.c.h; path = png.h; sourceTree = "<group>"; };
		9062FA11243D236600420889 /* png.c */ = {isa = PBXFileReference; lastKnownFileType = sourcecode.c.c; path = png.c; sourceTree = "<group>"; };
		9062FA14243D237200420889 /* bmp.h */ = {isa = PBXFileReference; lastKnownFileType = sourcecode.c.h; path = bmp.h; sourceTree = "<group>"; };
		9062FA15243D237200420889 /* bmp.c */ = {isa = PBXFileReference; lastKnownFileType = sourcecode.c.c; path = bmp.c; sourceTree = "<group>"; };
		9062FA18243D23A400420889 /* encoder.h */ = {isa = PBXFileReference; lastKnownFileType = sourcecode.c.h; path = encoder.h; sourceTree = "<group>"; };
		9062FA19243D23A400420889 /* encoder.c */ = {isa = PBXFileReference; lastKnownFileType = sourcecode.c.c; path = encoder.c; sourceTree = "<group>"; };
		906479BE24982155003772CE /* sky.c */ = {isa = PBXFileReference; lastKnownFileType = sourcecode.c.c; path = sky.c; sourceTree = "<group>"; };
		906479BF24982155003772CE /* sky.h */ = {isa = PBXFileReference; lastKnownFileType = sourcecode.c.h; path = sky.h; sourceTree = "<group>"; };
		906479C224996499003772CE /* bbox.h */ = {isa = PBXFileReference; fileEncoding = 4; lastKnownFileType = sourcecode.c.h; path = bbox.h; sourceTree = "<group>"; };
		9071BC8A257AF8EC0070BA43 /* mempool.c */ = {isa = PBXFileReference; lastKnownFileType = sourcecode.c.c; path = mempool.c; sourceTree = "<group>"; };
		9071BC8B257AF8EC0070BA43 /* mempool.h */ = {isa = PBXFileReference; lastKnownFileType = sourcecode.c.h; path = mempool.h; sourceTree = "<group>"; };
		9071BC8E257AFBCC0070BA43 /* test_mempool.h */ = {isa = PBXFileReference; lastKnownFileType = sourcecode.c.h; path = test_mempool.h; sourceTree = "<group>"; };
		9071BC91257D7D260070BA43 /* constant.c */ = {isa = PBXFileReference; lastKnownFileType = sourcecode.c.c; path = constant.c; sourceTree = "<group>"; };
		9071BC92257D7D260070BA43 /* constant.h */ = {isa = PBXFileReference; lastKnownFileType = sourcecode.c.h; path = constant.h; sourceTree = "<group>"; };
		9071BC95257D7D380070BA43 /* checker.c */ = {isa = PBXFileReference; lastKnownFileType = sourcecode.c.c; path = checker.c; sourceTree = "<group>"; };
		9071BC96257D7D380070BA43 /* checker.h */ = {isa = PBXFileReference; lastKnownFileType = sourcecode.c.h; path = checker.h; sourceTree = "<group>"; };
		9071BC99257D7D470070BA43 /* image.c */ = {isa = PBXFileReference; lastKnownFileType = sourcecode.c.c; path = image.c; sourceTree = "<group>"; };
		9071BC9A257D7D470070BA43 /* image.h */ = {isa = PBXFileReference; lastKnownFileType = sourcecode.c.h; path = image.h; sourceTree = "<group>"; };
		9071BC9D257D86250070BA43 /* hitrecord.h */ = {isa = PBXFileReference; lastKnownFileType = sourcecode.c.h; path = hitrecord.h; sourceTree = "<group>"; };
		9071BC9E257ECFD30070BA43 /* nodebase.h */ = {isa = PBXFileReference; lastKnownFileType = sourcecode.c.h; path = nodebase.h; sourceTree = "<group>"; };
		9071BC9F257ED22C0070BA43 /* nodebase.c */ = {isa = PBXFileReference; lastKnownFileType = sourcecode.c.c; path = nodebase.c; sourceTree = "<group>"; };
		9076FB4B243002A40003B327 /* terminal.h */ = {isa = PBXFileReference; lastKnownFileType = sourcecode.c.h; path = terminal.h; sourceTree = "<group>"; };
		9076FB4C243002A40003B327 /* terminal.c */ = {isa = PBXFileReference; lastKnownFileType = sourcecode.c.c; path = terminal.c; sourceTree = "<group>"; };
		9076FB4F243002B00003B327 /* mutex.h */ = {isa = PBXFileReference; lastKnownFileType = sourcecode.c.h; path = mutex.h; sourceTree = "<group>"; };
		9076FB50243002B00003B327 /* mutex.c */ = {isa = PBXFileReference; lastKnownFileType = sourcecode.c.c; path = mutex.c; sourceTree = "<group>"; };
		9076FB53243002B90003B327 /* thread.h */ = {isa = PBXFileReference; lastKnownFileType = sourcecode.c.h; path = thread.h; sourceTree = "<group>"; };
		9076FB54243002B90003B327 /* thread.c */ = {isa = PBXFileReference; lastKnownFileType = sourcecode.c.c; path = thread.c; sourceTree = "<group>"; };
		9076FB57243002D60003B327 /* capabilities.h */ = {isa = PBXFileReference; lastKnownFileType = sourcecode.c.h; path = capabilities.h; sourceTree = "<group>"; };
		9076FB58243002D60003B327 /* capabilities.c */ = {isa = PBXFileReference; lastKnownFileType = sourcecode.c.c; path = capabilities.c; sourceTree = "<group>"; };
		907E9D1424A2AEDA001C5A60 /* test_transforms.h */ = {isa = PBXFileReference; fileEncoding = 4; lastKnownFileType = sourcecode.c.h; path = test_transforms.h; sourceTree = "<group>"; };
		907E9D1524A2AEDB001C5A60 /* test_textbuffer.h */ = {isa = PBXFileReference; fileEncoding = 4; lastKnownFileType = sourcecode.c.h; path = test_textbuffer.h; sourceTree = "<group>"; };
		907E9D1624A2AEF6001C5A60 /* test_vector.h */ = {isa = PBXFileReference; lastKnownFileType = sourcecode.c.h; path = test_vector.h; sourceTree = "<group>"; };
		907E9D1724A2AF17001C5A60 /* tests.h */ = {isa = PBXFileReference; lastKnownFileType = sourcecode.c.h; path = tests.h; sourceTree = "<group>"; };
		908ED0AE258F04E300D5B93F /* fresnel.c */ = {isa = PBXFileReference; lastKnownFileType = sourcecode.c.c; path = fresnel.c; sourceTree = "<group>"; };
		908ED0AF258F04E300D5B93F /* fresnel.h */ = {isa = PBXFileReference; lastKnownFileType = sourcecode.c.h; path = fresnel.h; sourceTree = "<group>"; };
		908ED0B2258FAEDA00D5B93F /* normal.c */ = {isa = PBXFileReference; lastKnownFileType = sourcecode.c.c; path = normal.c; sourceTree = "<group>"; };
		908ED0B3258FAEDA00D5B93F /* normal.h */ = {isa = PBXFileReference; lastKnownFileType = sourcecode.c.h; path = normal.h; sourceTree = "<group>"; };
		90908A6E23E0707E0081377B /* assert.c */ = {isa = PBXFileReference; lastKnownFileType = sourcecode.c.c; path = assert.c; sourceTree = "<group>"; };
		9095392323C15A7B0017037C /* c-ray.h */ = {isa = PBXFileReference; lastKnownFileType = sourcecode.c.h; path = "c-ray.h"; sourceTree = "<group>"; };
		9095392423C15A7B0017037C /* c-ray.c */ = {isa = PBXFileReference; lastKnownFileType = sourcecode.c.c; path = "c-ray.c"; sourceTree = "<group>"; };
		9095392723C15AAB0017037C /* networking.h */ = {isa = PBXFileReference; lastKnownFileType = sourcecode.c.h; path = networking.h; sourceTree = "<group>"; };
		9095392823C15AAB0017037C /* networking.c */ = {isa = PBXFileReference; lastKnownFileType = sourcecode.c.c; path = networking.c; sourceTree = "<group>"; };
		90999AE22486DA8200381CB3 /* logo.h */ = {isa = PBXFileReference; fileEncoding = 4; lastKnownFileType = sourcecode.c.h; path = logo.h; sourceTree = "<group>"; };
		909D136B24439069006D0A86 /* string.h */ = {isa = PBXFileReference; lastKnownFileType = sourcecode.c.h; path = string.h; sourceTree = "<group>"; };
		909D136C24439069006D0A86 /* string.c */ = {isa = PBXFileReference; lastKnownFileType = sourcecode.c.c; path = string.c; sourceTree = "<group>"; };
		909D136F2443B4E7006D0A86 /* textbuffer.h */ = {isa = PBXFileReference; lastKnownFileType = sourcecode.c.h; path = textbuffer.h; sourceTree = "<group>"; };
		909D13702443B4E7006D0A86 /* textbuffer.c */ = {isa = PBXFileReference; lastKnownFileType = sourcecode.c.c; path = textbuffer.c; sourceTree = "<group>"; };
		90A0B3C1255A12E100F298F1 /* perf_texture.h */ = {isa = PBXFileReference; lastKnownFileType = sourcecode.c.h; path = perf_texture.h; sourceTree = "<group>"; };
		90A0B3C2255A132F00F298F1 /* tests.h */ = {isa = PBXFileReference; lastKnownFileType = sourcecode.c.h; path = tests.h; sourceTree = "<group>"; };
		90A0B3C3255A191F00F298F1 /* perf_fileio.h */ = {isa = PBXFileReference; lastKnownFileType = sourcecode.c.h; path = perf_fileio.h; sourceTree = "<group>"; };
		90A21CEF24589E6A002C742E /* sampler.h */ = {isa = PBXFileReference; lastKnownFileType = sourcecode.c.h; path = sampler.h; sourceTree = "<group>"; };
		90A21CF024589E6A002C742E /* sampler.c */ = {isa = PBXFileReference; lastKnownFileType = sourcecode.c.c; path = sampler.c; sourceTree = "<group>"; };
		90A21CF324589E84002C742E /* hammersley.h */ = {isa = PBXFileReference; lastKnownFileType = sourcecode.c.h; path = hammersley.h; sourceTree = "<group>"; };
		90A21CF424589E84002C742E /* hammersley.c */ = {isa = PBXFileReference; lastKnownFileType = sourcecode.c.c; path = hammersley.c; sourceTree = "<group>"; };
		90A21CF724589FDD002C742E /* common.h */ = {isa = PBXFileReference; lastKnownFileType = sourcecode.c.h; path = common.h; sourceTree = "<group>"; };
		90A21CFB2458A2D8002C742E /* random.h */ = {isa = PBXFileReference; lastKnownFileType = sourcecode.c.h; path = random.h; sourceTree = "<group>"; };
		90A21CFC2458A2D8002C742E /* random.c */ = {isa = PBXFileReference; lastKnownFileType = sourcecode.c.c; path = random.c; sourceTree = "<group>"; };
		90A519FE23FB5DFC0014DF6B /* statistics.h */ = {isa = PBXFileReference; lastKnownFileType = sourcecode.c.h; path = statistics.h; sourceTree = "<group>"; };
		90A519FF23FB5DFC0014DF6B /* statistics.c */ = {isa = PBXFileReference; lastKnownFileType = sourcecode.c.c; path = statistics.c; sourceTree = "<group>"; };
		90A51A0223FCB7FF0014DF6B /* memory.h */ = {isa = PBXFileReference; lastKnownFileType = sourcecode.c.h; path = memory.h; sourceTree = "<group>"; };
		90AB1E052574373E00EFDF5A /* bsdfnode.c */ = {isa = PBXFileReference; lastKnownFileType = sourcecode.c.c; path = bsdfnode.c; sourceTree = "<group>"; };
		90AB1E062574373E00EFDF5A /* bsdfnode.h */ = {isa = PBXFileReference; lastKnownFileType = sourcecode.c.h; path = bsdfnode.h; sourceTree = "<group>"; };
		90AB1E0925745DFE00EFDF5A /* diffuse.c */ = {isa = PBXFileReference; lastKnownFileType = sourcecode.c.c; path = diffuse.c; sourceTree = "<group>"; };
		90AB1E0A25745DFE00EFDF5A /* diffuse.h */ = {isa = PBXFileReference; lastKnownFileType = sourcecode.c.h; path = diffuse.h; sourceTree = "<group>"; };
		90AB1E0D25745E0C00EFDF5A /* mix.c */ = {isa = PBXFileReference; lastKnownFileType = sourcecode.c.c; path = mix.c; sourceTree = "<group>"; };
		90AB1E0E25745E0C00EFDF5A /* mix.h */ = {isa = PBXFileReference; lastKnownFileType = sourcecode.c.h; path = mix.h; sourceTree = "<group>"; };
		90AB1E112574798F00EFDF5A /* glass.c */ = {isa = PBXFileReference; lastKnownFileType = sourcecode.c.c; path = glass.c; sourceTree = "<group>"; };
		90AB1E122574798F00EFDF5A /* glass.h */ = {isa = PBXFileReference; lastKnownFileType = sourcecode.c.h; path = glass.h; sourceTree = "<group>"; };
		90AB1E1525747C9C00EFDF5A /* metal.c */ = {isa = PBXFileReference; lastKnownFileType = sourcecode.c.c; path = metal.c; sourceTree = "<group>"; };
		90AB1E1625747C9C00EFDF5A /* metal.h */ = {isa = PBXFileReference; lastKnownFileType = sourcecode.c.h; path = metal.h; sourceTree = "<group>"; };
		90AB1E192575709000EFDF5A /* colornode.c */ = {isa = PBXFileReference; lastKnownFileType = sourcecode.c.c; path = colornode.c; sourceTree = "<group>"; };
		90AB1E1A2575709000EFDF5A /* colornode.h */ = {isa = PBXFileReference; lastKnownFileType = sourcecode.c.h; path = colornode.h; sourceTree = "<group>"; };
		90AB1E1D2575B1AD00EFDF5A /* plastic.c */ = {isa = PBXFileReference; lastKnownFileType = sourcecode.c.c; path = plastic.c; sourceTree = "<group>"; };
		90AB1E1E2575B1AD00EFDF5A /* plastic.h */ = {isa = PBXFileReference; lastKnownFileType = sourcecode.c.h; path = plastic.h; sourceTree = "<group>"; };
		90BAE9362328344100B1EBF0 /* stb_image.h */ = {isa = PBXFileReference; lastKnownFileType = sourcecode.c.h; path = stb_image.h; sourceTree = "<group>"; };
		90C5D5562448CEAB00C58643 /* imagefile.h */ = {isa = PBXFileReference; lastKnownFileType = sourcecode.c.h; path = imagefile.h; sourceTree = "<group>"; };
		90C5D5572448CEAB00C58643 /* imagefile.c */ = {isa = PBXFileReference; lastKnownFileType = sourcecode.c.c; path = imagefile.c; sourceTree = "<group>"; };
		90C792C9245209E20067E787 /* halton.h */ = {isa = PBXFileReference; lastKnownFileType = sourcecode.c.h; path = halton.h; sourceTree = "<group>"; };
		90C792CA245209E20067E787 /* halton.c */ = {isa = PBXFileReference; lastKnownFileType = sourcecode.c.c; path = halton.c; sourceTree = "<group>"; };
		90CA85162252C90C00BA7702 /* wavefront.h */ = {isa = PBXFileReference; fileEncoding = 4; lastKnownFileType = sourcecode.c.h; path = wavefront.h; sourceTree = "<group>"; };
		90CA85172252C90C00BA7702 /* textureloader.h */ = {isa = PBXFileReference; fileEncoding = 4; lastKnownFileType = sourcecode.c.h; path = textureloader.h; sourceTree = "<group>"; };
		90CA85182252C90C00BA7702 /* mtlloader.c */ = {isa = PBXFileReference; fileEncoding = 4; lastKnownFileType = sourcecode.c.c; path = mtlloader.c; sourceTree = "<group>"; };
		90CA85192252C90C00BA7702 /* wavefront.c */ = {isa = PBXFileReference; fileEncoding = 4; lastKnownFileType = sourcecode.c.c; path = wavefront.c; sourceTree = "<group>"; };
		90CA851A2252C90C00BA7702 /* mtlloader.h */ = {isa = PBXFileReference; fileEncoding = 4; lastKnownFileType = sourcecode.c.h; path = mtlloader.h; sourceTree = "<group>"; };
		90CA851B2252C90C00BA7702 /* textureloader.c */ = {isa = PBXFileReference; fileEncoding = 4; lastKnownFileType = sourcecode.c.c; path = textureloader.c; sourceTree = "<group>"; };
		90CA851F2252CB3800BA7702 /* sceneloader.h */ = {isa = PBXFileReference; fileEncoding = 4; lastKnownFileType = sourcecode.c.h; path = sceneloader.h; sourceTree = "<group>"; };
		90CA85202252CB3800BA7702 /* sceneloader.c */ = {isa = PBXFileReference; fileEncoding = 4; lastKnownFileType = sourcecode.c.c; path = sceneloader.c; sourceTree = "<group>"; };
		90CA85222252D99600BA7702 /* vertexbuffer.h */ = {isa = PBXFileReference; fileEncoding = 4; lastKnownFileType = sourcecode.c.h; path = vertexbuffer.h; sourceTree = "<group>"; };
		90CA85232252D99700BA7702 /* vertexbuffer.c */ = {isa = PBXFileReference; fileEncoding = 4; lastKnownFileType = sourcecode.c.c; path = vertexbuffer.c; sourceTree = "<group>"; };
		90CFA7DD2381BF0900061288 /* hashtable.h */ = {isa = PBXFileReference; lastKnownFileType = sourcecode.c.h; path = hashtable.h; sourceTree = "<group>"; };
		90CFA7DE2381BF0900061288 /* hashtable.c */ = {isa = PBXFileReference; lastKnownFileType = sourcecode.c.c; path = hashtable.c; sourceTree = "<group>"; };
		90D5F02524A208100068FC60 /* gitsha1.c */ = {isa = PBXFileReference; fileEncoding = 4; lastKnownFileType = sourcecode.c.c; name = gitsha1.c; path = generated/gitsha1.c; sourceTree = SOURCE_ROOT; };
		90D99AF41D08ADB10015A854 /* C-Ray Fast */ = {isa = PBXFileReference; explicitFileType = "compiled.mach-o.executable"; includeInIndex = 0; path = "C-Ray Fast"; sourceTree = BUILT_PRODUCTS_DIR; };
		90E2DB28223D575600E7A305 /* asprintf.h */ = {isa = PBXFileReference; fileEncoding = 4; lastKnownFileType = sourcecode.c.h; path = asprintf.h; sourceTree = "<group>"; };
		90ECE4042513FE9700929833 /* test_hashtable.h */ = {isa = PBXFileReference; lastKnownFileType = sourcecode.c.h; path = test_hashtable.h; sourceTree = "<group>"; };
		90EE4F3A237DD49F0071894E /* meshloader.h */ = {isa = PBXFileReference; lastKnownFileType = sourcecode.c.h; path = meshloader.h; sourceTree = "<group>"; };
		90EE4F3B237DD49F0071894E /* meshloader.c */ = {isa = PBXFileReference; lastKnownFileType = sourcecode.c.c; path = meshloader.c; sourceTree = "<group>"; };
		90FAD26724A26F0B00F8CA79 /* instance.h */ = {isa = PBXFileReference; lastKnownFileType = sourcecode.c.h; path = instance.h; sourceTree = "<group>"; };
		90FAD26824A26F0B00F8CA79 /* instance.c */ = {isa = PBXFileReference; lastKnownFileType = sourcecode.c.c; path = instance.c; sourceTree = "<group>"; };
		90FAD26F24A2ADE400F8CA79 /* testrunner.h */ = {isa = PBXFileReference; fileEncoding = 4; lastKnownFileType = sourcecode.c.h; path = testrunner.h; sourceTree = "<group>"; };
		90FAD27024A2ADE400F8CA79 /* testrunner.c */ = {isa = PBXFileReference; fileEncoding = 4; lastKnownFileType = sourcecode.c.c; path = testrunner.c; sourceTree = "<group>"; };
		90FB15C922596E79008D6AAA /* gitsha1.h */ = {isa = PBXFileReference; fileEncoding = 4; lastKnownFileType = sourcecode.c.h; path = gitsha1.h; sourceTree = "<group>"; };
		90FB15CA22596E79008D6AAA /* gitsha1.c.in */ = {isa = PBXFileReference; fileEncoding = 4; lastKnownFileType = text; path = gitsha1.c.in; sourceTree = "<group>"; };
		90FB15CC225C6D85008D6AAA /* texture.h */ = {isa = PBXFileReference; lastKnownFileType = sourcecode.c.h; path = texture.h; sourceTree = "<group>"; };
		90FB15CD225C6D85008D6AAA /* texture.c */ = {isa = PBXFileReference; lastKnownFileType = sourcecode.c.c; path = texture.c; sourceTree = "<group>"; };
/* End PBXFileReference section */

/* Begin PBXFrameworksBuildPhase section */
		90584300236651FC009D92F1 /* Frameworks */ = {
			isa = PBXFrameworksBuildPhase;
			buildActionMask = 2147483647;
			files = (
			);
			runOnlyForDeploymentPostprocessing = 0;
		};
		90D99AF11D08ADB10015A854 /* Frameworks */ = {
			isa = PBXFrameworksBuildPhase;
			buildActionMask = 2147483647;
			files = (
			);
			runOnlyForDeploymentPostprocessing = 0;
		};
/* End PBXFrameworksBuildPhase section */

/* Begin PBXGroup section */
		9005F1AC1EA570B9004CF72D /* Frameworks */ = {
			isa = PBXGroup;
			children = (
			);
			name = Frameworks;
			sourceTree = "<group>";
		};
		900BA0EF220B4602005B8EE7 /* src */ = {
			isa = PBXGroup;
			children = (
				9095392323C15A7B0017037C /* c-ray.h */,
				9095392423C15A7B0017037C /* c-ray.c */,
				900BA129220B4602005B8EE7 /* main.c */,
				900BA12A220B4602005B8EE7 /* includes.h */,
				900BA128220B4602005B8EE7 /* .editorconfig */,
				900BA0F1220B4602005B8EE7 /* accelerators */,
				90AB1E042574372400EFDF5A /* nodes */,
				900BA0F6220B4602005B8EE7 /* renderer */,
				900BA0FB220B4602005B8EE7 /* datatypes */,
				900BA112220B4602005B8EE7 /* libraries */,
				900BA11D220B4602005B8EE7 /* utils */,
			);
			path = src;
			sourceTree = "<group>";
		};
		900BA0F1220B4602005B8EE7 /* accelerators */ = {
			isa = PBXGroup;
			children = (
				904CDBB6248D74380092E564 /* bvh.h */,
				904CDBB7248D74380092E564 /* bvh.c */,
			);
			path = accelerators;
			sourceTree = "<group>";
		};
		900BA0F6220B4602005B8EE7 /* renderer */ = {
			isa = PBXGroup;
			children = (
				90A21CEE24589E4E002C742E /* samplers */,
				900BA0F9220B4602005B8EE7 /* pathtrace.h */,
				900BA0F7220B4602005B8EE7 /* pathtrace.c */,
				900BA0F8220B4602005B8EE7 /* renderer.h */,
				900BA0FA220B4602005B8EE7 /* renderer.c */,
				906479BF24982155003772CE /* sky.h */,
				906479BE24982155003772CE /* sky.c */,
			);
			path = renderer;
			sourceTree = "<group>";
		};
		900BA0FB220B4602005B8EE7 /* datatypes */ = {
			isa = PBXGroup;
			children = (
				90C5D5512448CC8400C58643 /* image */,
				906479C224996499003772CE /* bbox.h */,
				900BA108220B4602005B8EE7 /* poly.h */,
				900BA0FC220B4602005B8EE7 /* poly.c */,
				900BA0FD220B4602005B8EE7 /* tile.h */,
				900BA107220B4602005B8EE7 /* tile.c */,
				900BA10D220B4602005B8EE7 /* vector.h */,
				900BA0FF220B4602005B8EE7 /* camera.h */,
				900BA10C220B4602005B8EE7 /* camera.c */,
				900BA100220B4602005B8EE7 /* sphere.h */,
				900BA10B220B4602005B8EE7 /* sphere.c */,
				900BA101220B4602005B8EE7 /* material.h */,
				900BA10A220B4602005B8EE7 /* material.c */,
				90189DA5224EB302007FA268 /* mesh.h */,
				90189DA4224EB302007FA268 /* mesh.c */,
				900BA109220B4602005B8EE7 /* lightray.h */,
				900BA103220B4602005B8EE7 /* color.h */,
				900BA110220B4602005B8EE7 /* color.c */,
				900BA111220B4602005B8EE7 /* scene.h */,
				900BA104220B4602005B8EE7 /* scene.c */,
				900BA10E220B4602005B8EE7 /* transforms.h */,
				900BA106220B4602005B8EE7 /* transforms.c */,
				90CA85222252D99600BA7702 /* vertexbuffer.h */,
				90CA85232252D99700BA7702 /* vertexbuffer.c */,
				90FAD26724A26F0B00F8CA79 /* instance.h */,
				90FAD26824A26F0B00F8CA79 /* instance.c */,
				9071BC9D257D86250070BA43 /* hitrecord.h */,
			);
			path = datatypes;
			sourceTree = "<group>";
		};
		900BA112220B4602005B8EE7 /* libraries */ = {
			isa = PBXGroup;
			children = (
				90E2DB28223D575600E7A305 /* asprintf.h */,
				90369CCA222E012F008D215B /* pcg_basic.c */,
				90369CCB222E012F008D215B /* pcg_basic.h */,
				900BA113220B4602005B8EE7 /* lodepng.h */,
				900BA11B220B4602005B8EE7 /* lodepng.c */,
				900BA117220B4602005B8EE7 /* cJSON.h */,
				900BA11C220B4602005B8EE7 /* cJSON.c */,
				90BAE9362328344100B1EBF0 /* stb_image.h */,
			);
			path = libraries;
			sourceTree = "<group>";
		};
		900BA11D220B4602005B8EE7 /* utils */ = {
			isa = PBXGroup;
			children = (
				9076FB4A242D59F20003B327 /* platform */,
				90CA85152252C90C00BA7702 /* loaders */,
				9062FA0F243D233E00420889 /* encoders */,
				909D136F2443B4E7006D0A86 /* textbuffer.h */,
				909D13702443B4E7006D0A86 /* textbuffer.c */,
				9062FA07243BBD0900420889 /* args.h */,
				9062FA08243BBD0900420889 /* args.c */,
				90CFA7DD2381BF0900061288 /* hashtable.h */,
				90CFA7DE2381BF0900061288 /* hashtable.c */,
				9052E8CF25018C050052406D /* fileio.h */,
				9052E8CE25018C050052406D /* fileio.c */,
				909D136B24439069006D0A86 /* string.h */,
				909D136C24439069006D0A86 /* string.c */,
				900BA124220B4602005B8EE7 /* timer.h */,
				900BA11F220B4602005B8EE7 /* timer.c */,
				900BA120220B4602005B8EE7 /* ui.h */,
				900BA125220B4602005B8EE7 /* ui.c */,
				900BA122220B4602005B8EE7 /* logging.h */,
				900BA127220B4602005B8EE7 /* logging.c */,
				90FB15CA22596E79008D6AAA /* gitsha1.c.in */,
				90D5F02524A208100068FC60 /* gitsha1.c */,
				90FB15C922596E79008D6AAA /* gitsha1.h */,
				90204C7823A07F2C00B01EEF /* assert.h */,
				90908A6E23E0707E0081377B /* assert.c */,
				9095392723C15AAB0017037C /* networking.h */,
				9095392823C15AAB0017037C /* networking.c */,
				90A519FE23FB5DFC0014DF6B /* statistics.h */,
				90A519FF23FB5DFC0014DF6B /* statistics.c */,
				90A51A0223FCB7FF0014DF6B /* memory.h */,
				90999AE22486DA8200381CB3 /* logo.h */,
				90FAD26F24A2ADE400F8CA79 /* testrunner.h */,
				90FAD27024A2ADE400F8CA79 /* testrunner.c */,
				9071BC8B257AF8EC0070BA43 /* mempool.h */,
				9071BC8A257AF8EC0070BA43 /* mempool.c */,
			);
			path = utils;
			sourceTree = "<group>";
		};
		90500A8D258AB0C8006F854A /* converter */ = {
			isa = PBXGroup;
			children = (
				90500A8F258AB0FE006F854A /* blackbody.h */,
				90500A8E258AB0FE006F854A /* blackbody.c */,
				90500A8225881C8B006F854A /* grayscale.h */,
				90500A8125881C8B006F854A /* grayscale.c */,
				90500A9F258C09E8006F854A /* combine.h */,
				90500A9E258C09E8006F854A /* combine.c */,
				90500AA3258C0AB1006F854A /* combinergb.h */,
				90500AA2258C0AB1006F854A /* combinergb.c */,
				9050FFF425994121001C172D /* vecmath.h */,
				9050FFF325994121001C172D /* vecmath.c */,
				9050FFF825994B7E001C172D /* math.h */,
				9050FFF725994B7E001C172D /* math.c */,
			);
			path = converter;
			sourceTree = "<group>";
		};
		9062FA0F243D233E00420889 /* encoders */ = {
			isa = PBXGroup;
			children = (
				9062FA1C243D23AC00420889 /* formats */,
				9062FA18243D23A400420889 /* encoder.h */,
				9062FA19243D23A400420889 /* encoder.c */,
			);
			path = encoders;
			sourceTree = "<group>";
		};
		9062FA1C243D23AC00420889 /* formats */ = {
			isa = PBXGroup;
			children = (
				9062FA10243D236600420889 /* png.h */,
				9062FA11243D236600420889 /* png.c */,
				9062FA14243D237200420889 /* bmp.h */,
				9062FA15243D237200420889 /* bmp.c */,
			);
			path = formats;
			sourceTree = "<group>";
		};
		9071BC8F257D5C2B0070BA43 /* shaders */ = {
			isa = PBXGroup;
			children = (
				90500A9B258AC07D006F854A /* add.h */,
				90500A9A258AC07D006F854A /* add.c */,
				90AB1E0A25745DFE00EFDF5A /* diffuse.h */,
				90AB1E0925745DFE00EFDF5A /* diffuse.c */,
				90AB1E0E25745E0C00EFDF5A /* mix.h */,
				90AB1E0D25745E0C00EFDF5A /* mix.c */,
				90AB1E122574798F00EFDF5A /* glass.h */,
				90AB1E112574798F00EFDF5A /* glass.c */,
				90AB1E1625747C9C00EFDF5A /* metal.h */,
				90AB1E1525747C9C00EFDF5A /* metal.c */,
				90AB1E1E2575B1AD00EFDF5A /* plastic.h */,
				90AB1E1D2575B1AD00EFDF5A /* plastic.c */,
				90500A8A25897693006F854A /* transparent.h */,
				90500A8925897693006F854A /* transparent.c */,
				90500AAB258D81CA006F854A /* background.h */,
				90500AAA258D81CA006F854A /* background.c */,
			);
			path = shaders;
			sourceTree = "<group>";
		};
		9071BC90257D5C320070BA43 /* textures */ = {
			isa = PBXGroup;
			children = (
				9071BC92257D7D260070BA43 /* constant.h */,
				9071BC91257D7D260070BA43 /* constant.c */,
				9071BC96257D7D380070BA43 /* checker.h */,
				9071BC95257D7D380070BA43 /* checker.c */,
				9071BC9A257D7D470070BA43 /* image.h */,
				9071BC99257D7D470070BA43 /* image.c */,
				90500AAF258D95EF006F854A /* gradient.h */,
				90500AAE258D95EF006F854A /* gradient.c */,
				9050FFF02592BE23001C172D /* alpha.h */,
				9050FFEF2592BE23001C172D /* alpha.c */,
			);
			path = textures;
			sourceTree = "<group>";
		};
		9076FB4A242D59F20003B327 /* platform */ = {
			isa = PBXGroup;
			children = (
				9076FB4B243002A40003B327 /* terminal.h */,
				9076FB4C243002A40003B327 /* terminal.c */,
				9076FB4F243002B00003B327 /* mutex.h */,
				9076FB50243002B00003B327 /* mutex.c */,
				9076FB53243002B90003B327 /* thread.h */,
				9076FB54243002B90003B327 /* thread.c */,
				9076FB57243002D60003B327 /* capabilities.h */,
				9076FB58243002D60003B327 /* capabilities.c */,
				9062FA0B243CC4B200420889 /* signal.h */,
				9062FA0C243CC4B200420889 /* signal.c */,
			);
			path = platform;
			sourceTree = "<group>";
		};
		908ED0AD258F04CF00D5B93F /* input */ = {
			isa = PBXGroup;
			children = (
				908ED0AF258F04E300D5B93F /* fresnel.h */,
				908ED0AE258F04E300D5B93F /* fresnel.c */,
				908ED0B3258FAEDA00D5B93F /* normal.h */,
				908ED0B2258FAEDA00D5B93F /* normal.c */,
				9050FFE825915222001C172D /* raylength.h */,
				9050FFE725915222001C172D /* raylength.c */,
			);
			path = input;
			sourceTree = "<group>";
		};
		90A0B3C0255A12C800F298F1 /* perf */ = {
			isa = PBXGroup;
			children = (
				90A0B3C1255A12E100F298F1 /* perf_texture.h */,
				90A0B3C3255A191F00F298F1 /* perf_fileio.h */,
				90A0B3C2255A132F00F298F1 /* tests.h */,
			);
			path = perf;
			sourceTree = "<group>";
		};
		90A21CEE24589E4E002C742E /* samplers */ = {
			isa = PBXGroup;
			children = (
				90A21CF724589FDD002C742E /* common.h */,
				90C792C9245209E20067E787 /* halton.h */,
				90C792CA245209E20067E787 /* halton.c */,
				90A21CF324589E84002C742E /* hammersley.h */,
				90A21CF424589E84002C742E /* hammersley.c */,
				90A21CFB2458A2D8002C742E /* random.h */,
				90A21CFC2458A2D8002C742E /* random.c */,
				90A21CEF24589E6A002C742E /* sampler.h */,
				90A21CF024589E6A002C742E /* sampler.c */,
			);
			path = samplers;
			sourceTree = "<group>";
		};
		90AB1E02256EF63000EFDF5A /* formats */ = {
			isa = PBXGroup;
			children = (
				90AB1E03256EFD8700EFDF5A /* wavefront */,
			);
			path = formats;
			sourceTree = "<group>";
		};
		90AB1E03256EFD8700EFDF5A /* wavefront */ = {
			isa = PBXGroup;
			children = (
				90CA85162252C90C00BA7702 /* wavefront.h */,
				90CA85192252C90C00BA7702 /* wavefront.c */,
				90CA851A2252C90C00BA7702 /* mtlloader.h */,
				90CA85182252C90C00BA7702 /* mtlloader.c */,
			);
			path = wavefront;
			sourceTree = "<group>";
		};
		90AB1E042574372400EFDF5A /* nodes */ = {
			isa = PBXGroup;
			children = (
				9071BC9E257ECFD30070BA43 /* nodebase.h */,
				9071BC9F257ED22C0070BA43 /* nodebase.c */,
				90500A93258AB19A006F854A /* vectornode.h */,
				90500A92258AB19A006F854A /* vectornode.c */,
				90500A97258AB484006F854A /* valuenode.h */,
				90500A96258AB484006F854A /* valuenode.c */,
				90AB1E1A2575709000EFDF5A /* colornode.h */,
				90AB1E192575709000EFDF5A /* colornode.c */,
				90AB1E062574373E00EFDF5A /* bsdfnode.h */,
				90AB1E052574373E00EFDF5A /* bsdfnode.c */,
				908ED0AD258F04CF00D5B93F /* input */,
				90500A8D258AB0C8006F854A /* converter */,
				9071BC90257D5C320070BA43 /* textures */,
				9071BC8F257D5C2B0070BA43 /* shaders */,
			);
			path = nodes;
			sourceTree = "<group>";
		};
		90C5D5512448CC8400C58643 /* image */ = {
			isa = PBXGroup;
			children = (
				90FB15CC225C6D85008D6AAA /* texture.h */,
				90FB15CD225C6D85008D6AAA /* texture.c */,
				90C5D5562448CEAB00C58643 /* imagefile.h */,
				90C5D5572448CEAB00C58643 /* imagefile.c */,
			);
			path = image;
			sourceTree = "<group>";
		};
		90CA85152252C90C00BA7702 /* loaders */ = {
			isa = PBXGroup;
			children = (
				90AB1E02256EF63000EFDF5A /* formats */,
				90EE4F3A237DD49F0071894E /* meshloader.h */,
				90EE4F3B237DD49F0071894E /* meshloader.c */,
				90CA85172252C90C00BA7702 /* textureloader.h */,
				90CA851B2252C90C00BA7702 /* textureloader.c */,
				90CA851F2252CB3800BA7702 /* sceneloader.h */,
				90CA85202252CB3800BA7702 /* sceneloader.c */,
			);
			path = loaders;
			sourceTree = "<group>";
		};
		90D99AEB1D08ADB10015A854 = {
			isa = PBXGroup;
			children = (
				90FAD27424A2AE7900F8CA79 /* tests */,
				90D99AF51D08ADB10015A854 /* Products */,
				900BA0EF220B4602005B8EE7 /* src */,
				90D99B321D0DBDF60015A854 /* Inputfiles */,
				9005F1AC1EA570B9004CF72D /* Frameworks */,
			);
			sourceTree = "<group>";
		};
		90D99AF51D08ADB10015A854 /* Products */ = {
			isa = PBXGroup;
			children = (
				90D99AF41D08ADB10015A854 /* C-Ray Fast */,
				90584305236651FC009D92F1 /* C-Ray Debug */,
			);
			name = Products;
			sourceTree = "<group>";
		};
		90D99B321D0DBDF60015A854 /* Inputfiles */ = {
			isa = PBXGroup;
			children = (
				900FB5DB20C3BA3C008174C4 /* scene.json */,
			);
			name = Inputfiles;
			sourceTree = "<group>";
		};
		90FAD27424A2AE7900F8CA79 /* tests */ = {
			isa = PBXGroup;
			children = (
				90A0B3C0255A12C800F298F1 /* perf */,
				907E9D1524A2AEDB001C5A60 /* test_textbuffer.h */,
				907E9D1424A2AEDA001C5A60 /* test_transforms.h */,
				907E9D1624A2AEF6001C5A60 /* test_vector.h */,
				903235E52506BA1400CF011D /* test_fileio.h */,
				903235E62506BF7000CF011D /* test_string.h */,
				90ECE4042513FE9700929833 /* test_hashtable.h */,
				9071BC8E257AFBCC0070BA43 /* test_mempool.h */,
				907E9D1724A2AF17001C5A60 /* tests.h */,
			);
			path = tests;
			sourceTree = "<group>";
		};
/* End PBXGroup section */

/* Begin PBXNativeTarget section */
		905842D9236651FC009D92F1 /* C-Ray Debug */ = {
			isa = PBXNativeTarget;
			buildConfigurationList = 90584302236651FC009D92F1 /* Build configuration list for PBXNativeTarget "C-Ray Debug" */;
			buildPhases = (
				905842DA236651FC009D92F1 /* Sources */,
				90584300236651FC009D92F1 /* Frameworks */,
				90584301236651FC009D92F1 /* CopyFiles */,
			);
			buildRules = (
			);
			dependencies = (
			);
			name = "C-Ray Debug";
			productName = "C-Ray";
			productReference = 90584305236651FC009D92F1 /* C-Ray Debug */;
			productType = "com.apple.product-type.tool";
		};
		90D99AF31D08ADB10015A854 /* C-Ray Fast */ = {
			isa = PBXNativeTarget;
			buildConfigurationList = 90D99AFB1D08ADB10015A854 /* Build configuration list for PBXNativeTarget "C-Ray Fast" */;
			buildPhases = (
				90D99AF01D08ADB10015A854 /* Sources */,
				90D99AF11D08ADB10015A854 /* Frameworks */,
				90D99AF21D08ADB10015A854 /* CopyFiles */,
			);
			buildRules = (
			);
			dependencies = (
			);
			name = "C-Ray Fast";
			productName = "C-Ray";
			productReference = 90D99AF41D08ADB10015A854 /* C-Ray Fast */;
			productType = "com.apple.product-type.tool";
		};
/* End PBXNativeTarget section */

/* Begin PBXProject section */
		90D99AEC1D08ADB10015A854 /* Project object */ = {
			isa = PBXProject;
			attributes = {
				LastUpgradeCheck = 1100;
				ORGANIZATIONNAME = "Valtteri Koskivuori";
				TargetAttributes = {
					90D99AF31D08ADB10015A854 = {
						CreatedOnToolsVersion = 7.2;
					};
				};
			};
			buildConfigurationList = 90D99AEF1D08ADB10015A854 /* Build configuration list for PBXProject "C-Ray" */;
			compatibilityVersion = "Xcode 3.2";
			developmentRegion = en;
			hasScannedForEncodings = 0;
			knownRegions = (
				en,
				Base,
			);
			mainGroup = 90D99AEB1D08ADB10015A854;
			productRefGroup = 90D99AF51D08ADB10015A854 /* Products */;
			projectDirPath = "";
			projectRoot = "";
			targets = (
				90D99AF31D08ADB10015A854 /* C-Ray Fast */,
				905842D9236651FC009D92F1 /* C-Ray Debug */,
			);
		};
/* End PBXProject section */

/* Begin PBXSourcesBuildPhase section */
		905842DA236651FC009D92F1 /* Sources */ = {
			isa = PBXSourcesBuildPhase;
			buildActionMask = 2147483647;
			files = (
				90FAD26A24A26F0B00F8CA79 /* instance.c in Sources */,
				905842DB236651FC009D92F1 /* main.c in Sources */,
				905842DC236651FC009D92F1 /* sphere.c in Sources */,
				905842DE236651FC009D92F1 /* poly.c in Sources */,
				9095392623C15A7B0017037C /* c-ray.c in Sources */,
				9071BC94257D7D260070BA43 /* constant.c in Sources */,
				908ED0B5258FAEDA00D5B93F /* normal.c in Sources */,
				90A21CFE2458A2D8002C742E /* random.c in Sources */,
				90A51A0123FB5DFC0014DF6B /* statistics.c in Sources */,
				905842E0236651FC009D92F1 /* textureloader.c in Sources */,
				9071BC9C257D7D470070BA43 /* image.c in Sources */,
				905842E1236651FC009D92F1 /* logging.c in Sources */,
				9076FB5A243002D60003B327 /* capabilities.c in Sources */,
				905842E3236651FC009D92F1 /* timer.c in Sources */,
				905842E4236651FC009D92F1 /* pathtrace.c in Sources */,
				9071BCA1257ED22C0070BA43 /* nodebase.c in Sources */,
				90A21CF224589E6A002C742E /* sampler.c in Sources */,
				90AB1E082574373E00EFDF5A /* bsdfnode.c in Sources */,
				905842E6236651FC009D92F1 /* vertexbuffer.c in Sources */,
				90C5D5592448CEAB00C58643 /* imagefile.c in Sources */,
				9076FB56243002B90003B327 /* thread.c in Sources */,
				905842E7236651FC009D92F1 /* material.c in Sources */,
				9095392A23C15AAB0017037C /* networking.c in Sources */,
				90500A8425881C8B006F854A /* grayscale.c in Sources */,
				905842E8236651FC009D92F1 /* lodepng.c in Sources */,
				90C792CC245209E20067E787 /* halton.c in Sources */,
				90A21CF624589E84002C742E /* hammersley.c in Sources */,
				90500AA5258C0AB1006F854A /* combinergb.c in Sources */,
				905842EB236651FC009D92F1 /* texture.c in Sources */,
				905842EC236651FC009D92F1 /* wavefront.c in Sources */,
				90AB1E142574798F00EFDF5A /* glass.c in Sources */,
				9050FFF625994121001C172D /* vecmath.c in Sources */,
				9062FA0A243BBD0900420889 /* args.c in Sources */,
				90AB1E1825747C9C00EFDF5A /* metal.c in Sources */,
				90500AAD258D81CA006F854A /* background.c in Sources */,
				904CDBB9248D74380092E564 /* bvh.c in Sources */,
				90500A8C25897693006F854A /* transparent.c in Sources */,
				90908A7023E0707E0081377B /* assert.c in Sources */,
				90AB1E1025745E0C00EFDF5A /* mix.c in Sources */,
				90D5F02724A208100068FC60 /* gitsha1.c in Sources */,
				909D136E24439069006D0A86 /* string.c in Sources */,
				90FAD27224A2ADE400F8CA79 /* testrunner.c in Sources */,
				905842EE236651FC009D92F1 /* pcg_basic.c in Sources */,
				9052E8D125018C050052406D /* fileio.c in Sources */,
				9071BC8D257AF8EC0070BA43 /* mempool.c in Sources */,
				905842F3236651FC009D92F1 /* mtlloader.c in Sources */,
				905842F4236651FC009D92F1 /* tile.c in Sources */,
				90500A9D258AC07D006F854A /* add.c in Sources */,
				90AB1E1C2575709000EFDF5A /* colornode.c in Sources */,
				90AB1E0C25745DFE00EFDF5A /* diffuse.c in Sources */,
				9062FA17243D237200420889 /* bmp.c in Sources */,
				9050FFF22592BE23001C172D /* alpha.c in Sources */,
				905842F5236651FC009D92F1 /* mesh.c in Sources */,
				909D13722443B4E7006D0A86 /* textbuffer.c in Sources */,
				908ED0B1258F04E300D5B93F /* fresnel.c in Sources */,
				9050FFEA25915222001C172D /* raylength.c in Sources */,
				905842F6236651FC009D92F1 /* cJSON.c in Sources */,
				90500A91258AB0FE006F854A /* blackbody.c in Sources */,
				9062FA0E243CC4B200420889 /* signal.c in Sources */,
				9076FB52243002B00003B327 /* mutex.c in Sources */,
				9071BC98257D7D380070BA43 /* checker.c in Sources */,
				906479C124982155003772CE /* sky.c in Sources */,
				9062FA1B243D23A400420889 /* encoder.c in Sources */,
				905842F7236651FC009D92F1 /* color.c in Sources */,
				90EE4F3D237DD49F0071894E /* meshloader.c in Sources */,
				9050FFFA25994B7E001C172D /* math.c in Sources */,
				90500A95258AB19A006F854A /* vectornode.c in Sources */,
				905842F8236651FC009D92F1 /* renderer.c in Sources */,
				905842F9236651FC009D92F1 /* camera.c in Sources */,
				90500A99258AB484006F854A /* valuenode.c in Sources */,
				905842FA236651FC009D92F1 /* scene.c in Sources */,
				905842FC236651FC009D92F1 /* transforms.c in Sources */,
				90AB1E202575B1AD00EFDF5A /* plastic.c in Sources */,
				905842FD236651FC009D92F1 /* ui.c in Sources */,
				9062FA13243D236600420889 /* png.c in Sources */,
				905842FF236651FC009D92F1 /* sceneloader.c in Sources */,
				9076FB4E243002A40003B327 /* terminal.c in Sources */,
				90CFA7E02381BF0900061288 /* hashtable.c in Sources */,
				90500AA1258C09E8006F854A /* combine.c in Sources */,
				90500AB1258D95EF006F854A /* gradient.c in Sources */,
			);
			runOnlyForDeploymentPostprocessing = 0;
		};
		90D99AF01D08ADB10015A854 /* Sources */ = {
			isa = PBXSourcesBuildPhase;
			buildActionMask = 2147483647;
			files = (
				90FAD26924A26F0B00F8CA79 /* instance.c in Sources */,
				900BA144220B4603005B8EE7 /* main.c in Sources */,
				900BA136220B4603005B8EE7 /* sphere.c in Sources */,
				900BA12F220B4603005B8EE7 /* poly.c in Sources */,
				9095392523C15A7B0017037C /* c-ray.c in Sources */,
				9071BC93257D7D260070BA43 /* constant.c in Sources */,
				908ED0B4258FAEDA00D5B93F /* normal.c in Sources */,
				90A21CFD2458A2D8002C742E /* random.c in Sources */,
				90A51A0023FB5DFC0014DF6B /* statistics.c in Sources */,
				90CA851E2252C90C00BA7702 /* textureloader.c in Sources */,
				9071BC9B257D7D470070BA43 /* image.c in Sources */,
				900BA143220B4603005B8EE7 /* logging.c in Sources */,
				9076FB59243002D60003B327 /* capabilities.c in Sources */,
				900BA140220B4603005B8EE7 /* timer.c in Sources */,
				900BA12D220B4603005B8EE7 /* pathtrace.c in Sources */,
				9071BCA0257ED22C0070BA43 /* nodebase.c in Sources */,
				90A21CF124589E6A002C742E /* sampler.c in Sources */,
				90AB1E072574373E00EFDF5A /* bsdfnode.c in Sources */,
				90CA85242252D99700BA7702 /* vertexbuffer.c in Sources */,
				90C5D5582448CEAB00C58643 /* imagefile.c in Sources */,
				9076FB55243002B90003B327 /* thread.c in Sources */,
				900BA135220B4603005B8EE7 /* material.c in Sources */,
				9095392923C15AAB0017037C /* networking.c in Sources */,
				90500A8325881C8B006F854A /* grayscale.c in Sources */,
				900BA13D220B4603005B8EE7 /* lodepng.c in Sources */,
				90C792CB245209E20067E787 /* halton.c in Sources */,
				90A21CF524589E84002C742E /* hammersley.c in Sources */,
				90500AA4258C0AB1006F854A /* combinergb.c in Sources */,
				90FB15CE225C6D85008D6AAA /* texture.c in Sources */,
				90CA851D2252C90C00BA7702 /* wavefront.c in Sources */,
				90AB1E132574798F00EFDF5A /* glass.c in Sources */,
				9050FFF525994121001C172D /* vecmath.c in Sources */,
				9062FA09243BBD0900420889 /* args.c in Sources */,
				90AB1E1725747C9C00EFDF5A /* metal.c in Sources */,
				90500AAC258D81CA006F854A /* background.c in Sources */,
				904CDBB8248D74380092E564 /* bvh.c in Sources */,
				90500A8B25897693006F854A /* transparent.c in Sources */,
				90908A6F23E0707E0081377B /* assert.c in Sources */,
				90AB1E0F25745E0C00EFDF5A /* mix.c in Sources */,
				90D5F02624A208100068FC60 /* gitsha1.c in Sources */,
				909D136D24439069006D0A86 /* string.c in Sources */,
				90FAD27124A2ADE400F8CA79 /* testrunner.c in Sources */,
				90369CCC222E012F008D215B /* pcg_basic.c in Sources */,
				9052E8D025018C050052406D /* fileio.c in Sources */,
				9071BC8C257AF8EC0070BA43 /* mempool.c in Sources */,
				90CA851C2252C90C00BA7702 /* mtlloader.c in Sources */,
				900BA134220B4603005B8EE7 /* tile.c in Sources */,
				90500A9C258AC07D006F854A /* add.c in Sources */,
				90AB1E1B2575709000EFDF5A /* colornode.c in Sources */,
				90AB1E0B25745DFE00EFDF5A /* diffuse.c in Sources */,
				9062FA16243D237200420889 /* bmp.c in Sources */,
				9050FFF12592BE23001C172D /* alpha.c in Sources */,
				90189DA6224EB302007FA268 /* mesh.c in Sources */,
				909D13712443B4E7006D0A86 /* textbuffer.c in Sources */,
				908ED0B0258F04E300D5B93F /* fresnel.c in Sources */,
				9050FFE925915222001C172D /* raylength.c in Sources */,
				900BA13E220B4603005B8EE7 /* cJSON.c in Sources */,
				90500A90258AB0FE006F854A /* blackbody.c in Sources */,
				9062FA0D243CC4B200420889 /* signal.c in Sources */,
				9076FB51243002B00003B327 /* mutex.c in Sources */,
				9071BC97257D7D380070BA43 /* checker.c in Sources */,
				906479C024982155003772CE /* sky.c in Sources */,
				9062FA1A243D23A400420889 /* encoder.c in Sources */,
				900BA139220B4603005B8EE7 /* color.c in Sources */,
				90EE4F3C237DD49F0071894E /* meshloader.c in Sources */,
				9050FFF925994B7E001C172D /* math.c in Sources */,
				90500A94258AB19A006F854A /* vectornode.c in Sources */,
				900BA12E220B4603005B8EE7 /* renderer.c in Sources */,
				900BA137220B4603005B8EE7 /* camera.c in Sources */,
				90500A98258AB484006F854A /* valuenode.c in Sources */,
				900BA132220B4603005B8EE7 /* scene.c in Sources */,
				900BA133220B4603005B8EE7 /* transforms.c in Sources */,
				90AB1E1F2575B1AD00EFDF5A /* plastic.c in Sources */,
				900BA141220B4603005B8EE7 /* ui.c in Sources */,
				9062FA12243D236600420889 /* png.c in Sources */,
				90CA85212252CB3800BA7702 /* sceneloader.c in Sources */,
				9076FB4D243002A40003B327 /* terminal.c in Sources */,
				90CFA7DF2381BF0900061288 /* hashtable.c in Sources */,
				90500AA0258C09E8006F854A /* combine.c in Sources */,
				90500AB0258D95EF006F854A /* gradient.c in Sources */,
			);
			runOnlyForDeploymentPostprocessing = 0;
		};
/* End PBXSourcesBuildPhase section */

/* Begin XCBuildConfiguration section */
		90584303236651FC009D92F1 /* Debug */ = {
			isa = XCBuildConfiguration;
			buildSettings = {
				CLANG_ANALYZER_SECURITY_FLOATLOOPCOUNTER = YES;
				CLANG_WARN_ASSIGN_ENUM = NO;
				CLANG_WARN_SUSPICIOUS_IMPLICIT_CONVERSION = NO;
				CODE_SIGN_IDENTITY = "";
				DEVELOPMENT_TEAM = "";
				FRAMEWORK_SEARCH_PATHS = (
					"$(inherited)",
					"$(LOCAL_LIBRARY_DIR)/Frameworks",
				);
				GCC_OPTIMIZATION_LEVEL = 0;
				GCC_PREPROCESSOR_DEFINITIONS = (
					"$(inherited)",
					"CRAY_DEBUG_ENABLED=1",
					"CRAY_TESTING=1",
				);
				GCC_TREAT_INCOMPATIBLE_POINTER_TYPE_WARNINGS_AS_ERRORS = NO;
				GCC_TREAT_WARNINGS_AS_ERRORS = NO;
				GCC_WARN_ABOUT_MISSING_FIELD_INITIALIZERS = YES;
				GCC_WARN_ABOUT_MISSING_PROTOTYPES = NO;
				GCC_WARN_FOUR_CHARACTER_CONSTANTS = NO;
				GCC_WARN_INITIALIZER_NOT_FULLY_BRACKETED = YES;
				GCC_WARN_PEDANTIC = NO;
				GCC_WARN_SHADOW = NO;
				GCC_WARN_UNUSED_PARAMETER = NO;
				HEADER_SEARCH_PATHS = "";
				LIBRARY_SEARCH_PATHS = "";
				OTHER_CFLAGS = (
					"-I/usr/local/include/SDL2",
					"-D_THREAD_SAFE",
					"-DXCODE_NO_COLOR",
					"-ferror-limit=1000",
				);
				OTHER_LDFLAGS = (
					"-L/usr/local/lib",
					"-lSDL2",
				);
				PRODUCT_NAME = "$(TARGET_NAME)";
				RUN_CLANG_STATIC_ANALYZER = NO;
			};
			name = Debug;
		};
		90584304236651FC009D92F1 /* Release */ = {
			isa = XCBuildConfiguration;
			buildSettings = {
				CLANG_ANALYZER_SECURITY_FLOATLOOPCOUNTER = YES;
				CLANG_WARN_ASSIGN_ENUM = NO;
				CLANG_WARN_SUSPICIOUS_IMPLICIT_CONVERSION = NO;
				CODE_SIGN_IDENTITY = "";
				DEVELOPMENT_TEAM = "";
				FRAMEWORK_SEARCH_PATHS = (
					"$(inherited)",
					"$(LOCAL_LIBRARY_DIR)/Frameworks",
				);
				GCC_OPTIMIZATION_LEVEL = 0;
				GCC_PREPROCESSOR_DEFINITIONS = "";
				GCC_TREAT_INCOMPATIBLE_POINTER_TYPE_WARNINGS_AS_ERRORS = NO;
				GCC_TREAT_WARNINGS_AS_ERRORS = NO;
				GCC_WARN_ABOUT_MISSING_FIELD_INITIALIZERS = YES;
				GCC_WARN_ABOUT_MISSING_PROTOTYPES = NO;
				GCC_WARN_FOUR_CHARACTER_CONSTANTS = NO;
				GCC_WARN_INITIALIZER_NOT_FULLY_BRACKETED = YES;
				GCC_WARN_PEDANTIC = NO;
				GCC_WARN_SHADOW = NO;
				GCC_WARN_UNUSED_PARAMETER = NO;
				HEADER_SEARCH_PATHS = "";
				LIBRARY_SEARCH_PATHS = "";
				OTHER_CFLAGS = (
					"-I/usr/local/include/SDL2",
					"-D_THREAD_SAFE",
					"-DXCODE_NO_COLOR",
					"-ferror-limit=1000",
				);
				OTHER_LDFLAGS = (
					"-L/usr/local/lib",
					"-lSDL2",
				);
				PRODUCT_NAME = "$(TARGET_NAME)";
				RUN_CLANG_STATIC_ANALYZER = NO;
			};
			name = Release;
		};
		90D99AF91D08ADB10015A854 /* Debug */ = {
			isa = XCBuildConfiguration;
			buildSettings = {
				ALWAYS_SEARCH_USER_PATHS = NO;
				APPLY_RULES_IN_COPY_HEADERS = NO;
				CLANG_CXX_LANGUAGE_STANDARD = "gnu++0x";
				CLANG_CXX_LIBRARY = "libc++";
				CLANG_ENABLE_MODULES = YES;
				CLANG_ENABLE_OBJC_ARC = YES;
				CLANG_UNDEFINED_BEHAVIOR_SANITIZER_INTEGER = NO;
				CLANG_WARN_ASSIGN_ENUM = YES;
				CLANG_WARN_BLOCK_CAPTURE_AUTORELEASING = YES;
				CLANG_WARN_BOOL_CONVERSION = YES;
				CLANG_WARN_COMMA = YES;
				CLANG_WARN_CONSTANT_CONVERSION = YES;
				CLANG_WARN_DEPRECATED_OBJC_IMPLEMENTATIONS = YES;
				CLANG_WARN_DIRECT_OBJC_ISA_USAGE = YES_ERROR;
				CLANG_WARN_EMPTY_BODY = YES;
				CLANG_WARN_ENUM_CONVERSION = YES;
				CLANG_WARN_INFINITE_RECURSION = YES;
				CLANG_WARN_INT_CONVERSION = YES;
				CLANG_WARN_NON_LITERAL_NULL_CONVERSION = YES;
				CLANG_WARN_OBJC_IMPLICIT_RETAIN_SELF = YES;
				CLANG_WARN_OBJC_LITERAL_CONVERSION = YES;
				CLANG_WARN_OBJC_ROOT_CLASS = YES_ERROR;
				CLANG_WARN_RANGE_LOOP_ANALYSIS = YES;
				CLANG_WARN_STRICT_PROTOTYPES = YES;
				CLANG_WARN_SUSPICIOUS_IMPLICIT_CONVERSION = YES;
				CLANG_WARN_SUSPICIOUS_MOVE = YES;
				CLANG_WARN_UNREACHABLE_CODE = YES;
				CLANG_WARN__DUPLICATE_METHOD_MATCH = YES;
				CODE_SIGN_IDENTITY = "-";
				COPY_PHASE_STRIP = NO;
				DEBUG_INFORMATION_FORMAT = dwarf;
				ENABLE_STRICT_OBJC_MSGSEND = YES;
				ENABLE_TESTABILITY = YES;
				GCC_C_LANGUAGE_STANDARD = gnu99;
				GCC_DYNAMIC_NO_PIC = NO;
				GCC_ENABLE_TRIGRAPHS = NO;
				GCC_NO_COMMON_BLOCKS = YES;
				GCC_OPTIMIZATION_LEVEL = 3;
				GCC_PREPROCESSOR_DEFINITIONS = "CRAY_SDL_ENABLED=1";
				GCC_WARN_64_TO_32_BIT_CONVERSION = YES;
				GCC_WARN_ABOUT_MISSING_FIELD_INITIALIZERS = YES;
				GCC_WARN_ABOUT_MISSING_PROTOTYPES = YES;
				GCC_WARN_ABOUT_RETURN_TYPE = YES_ERROR;
				GCC_WARN_PEDANTIC = YES;
				GCC_WARN_UNDECLARED_SELECTOR = YES;
				GCC_WARN_UNINITIALIZED_AUTOS = YES_AGGRESSIVE;
				GCC_WARN_UNUSED_FUNCTION = YES;
				GCC_WARN_UNUSED_LABEL = YES;
				GCC_WARN_UNUSED_PARAMETER = YES;
				GCC_WARN_UNUSED_VARIABLE = YES;
				MACOSX_DEPLOYMENT_TARGET = 10.11;
				MTL_ENABLE_DEBUG_INFO = YES;
				ONLY_ACTIVE_ARCH = YES;
				SDKROOT = macosx;
				WARNING_CFLAGS = (
					"-Wall",
					"-Wextra",
					"-Wno-missing-field-initializers",
				);
			};
			name = Debug;
		};
		90D99AFA1D08ADB10015A854 /* Release */ = {
			isa = XCBuildConfiguration;
			buildSettings = {
				ALWAYS_SEARCH_USER_PATHS = NO;
				APPLY_RULES_IN_COPY_HEADERS = NO;
				CLANG_CXX_LANGUAGE_STANDARD = "gnu++0x";
				CLANG_CXX_LIBRARY = "libc++";
				CLANG_ENABLE_MODULES = YES;
				CLANG_ENABLE_OBJC_ARC = YES;
				CLANG_UNDEFINED_BEHAVIOR_SANITIZER_INTEGER = NO;
				CLANG_WARN_ASSIGN_ENUM = YES;
				CLANG_WARN_BLOCK_CAPTURE_AUTORELEASING = YES;
				CLANG_WARN_BOOL_CONVERSION = YES;
				CLANG_WARN_COMMA = YES;
				CLANG_WARN_CONSTANT_CONVERSION = YES;
				CLANG_WARN_DEPRECATED_OBJC_IMPLEMENTATIONS = YES;
				CLANG_WARN_DIRECT_OBJC_ISA_USAGE = YES_ERROR;
				CLANG_WARN_EMPTY_BODY = YES;
				CLANG_WARN_ENUM_CONVERSION = YES;
				CLANG_WARN_INFINITE_RECURSION = YES;
				CLANG_WARN_INT_CONVERSION = YES;
				CLANG_WARN_NON_LITERAL_NULL_CONVERSION = YES;
				CLANG_WARN_OBJC_IMPLICIT_RETAIN_SELF = YES;
				CLANG_WARN_OBJC_LITERAL_CONVERSION = YES;
				CLANG_WARN_OBJC_ROOT_CLASS = YES_ERROR;
				CLANG_WARN_RANGE_LOOP_ANALYSIS = YES;
				CLANG_WARN_STRICT_PROTOTYPES = YES;
				CLANG_WARN_SUSPICIOUS_IMPLICIT_CONVERSION = YES;
				CLANG_WARN_SUSPICIOUS_MOVE = YES;
				CLANG_WARN_UNREACHABLE_CODE = YES;
				CLANG_WARN__DUPLICATE_METHOD_MATCH = YES;
				CODE_SIGN_IDENTITY = "-";
				COPY_PHASE_STRIP = NO;
				DEBUG_INFORMATION_FORMAT = "dwarf-with-dsym";
				ENABLE_NS_ASSERTIONS = NO;
				ENABLE_STRICT_OBJC_MSGSEND = YES;
				GCC_C_LANGUAGE_STANDARD = gnu99;
				GCC_ENABLE_TRIGRAPHS = NO;
				GCC_NO_COMMON_BLOCKS = YES;
				GCC_OPTIMIZATION_LEVEL = 3;
				GCC_PREPROCESSOR_DEFINITIONS = "CRAY_SDL_ENABLED=1";
				GCC_WARN_64_TO_32_BIT_CONVERSION = YES;
				GCC_WARN_ABOUT_MISSING_FIELD_INITIALIZERS = YES;
				GCC_WARN_ABOUT_MISSING_PROTOTYPES = YES;
				GCC_WARN_ABOUT_RETURN_TYPE = YES_ERROR;
				GCC_WARN_PEDANTIC = YES;
				GCC_WARN_UNDECLARED_SELECTOR = YES;
				GCC_WARN_UNINITIALIZED_AUTOS = YES_AGGRESSIVE;
				GCC_WARN_UNUSED_FUNCTION = YES;
				GCC_WARN_UNUSED_LABEL = YES;
				GCC_WARN_UNUSED_PARAMETER = YES;
				GCC_WARN_UNUSED_VARIABLE = YES;
				MACOSX_DEPLOYMENT_TARGET = 10.11;
				MTL_ENABLE_DEBUG_INFO = NO;
				SDKROOT = macosx;
				WARNING_CFLAGS = (
					"-Wall",
					"-Wextra",
					"-Wno-missing-field-initializers",
				);
			};
			name = Release;
		};
		90D99AFC1D08ADB10015A854 /* Debug */ = {
			isa = XCBuildConfiguration;
			buildSettings = {
				CLANG_ANALYZER_SECURITY_FLOATLOOPCOUNTER = YES;
				CLANG_WARN_ASSIGN_ENUM = NO;
				CLANG_WARN_SUSPICIOUS_IMPLICIT_CONVERSION = NO;
				CODE_SIGN_IDENTITY = "-";
				DEVELOPMENT_TEAM = "";
				FRAMEWORK_SEARCH_PATHS = (
					"$(inherited)",
					"$(LOCAL_LIBRARY_DIR)/Frameworks",
				);
				GCC_OPTIMIZATION_LEVEL = 3;
				GCC_TREAT_INCOMPATIBLE_POINTER_TYPE_WARNINGS_AS_ERRORS = NO;
				GCC_TREAT_WARNINGS_AS_ERRORS = NO;
				GCC_USE_STANDARD_INCLUDE_SEARCHING = YES;
				GCC_WARN_ABOUT_MISSING_FIELD_INITIALIZERS = YES;
				GCC_WARN_ABOUT_MISSING_PROTOTYPES = NO;
				GCC_WARN_FOUR_CHARACTER_CONSTANTS = NO;
				GCC_WARN_INITIALIZER_NOT_FULLY_BRACKETED = YES;
				GCC_WARN_PEDANTIC = NO;
				GCC_WARN_SHADOW = NO;
				GCC_WARN_UNUSED_PARAMETER = YES;
				HEADER_SEARCH_PATHS = "";
				LIBRARY_SEARCH_PATHS = "";
				OTHER_CFLAGS = (
					"-I/usr/local/include/SDL2",
					"-D_THREAD_SAFE",
					"-DXCODE_NO_COLOR",
					"-ferror-limit=1000",
				);
				OTHER_LDFLAGS = (
					"-L/usr/local/lib",
					"-lSDL2",
				);
				PRODUCT_NAME = "$(TARGET_NAME)";
				RUN_CLANG_STATIC_ANALYZER = NO;
				USE_HEADERMAP = NO;
				WARNING_CFLAGS = "";
			};
			name = Debug;
		};
		90D99AFD1D08ADB10015A854 /* Release */ = {
			isa = XCBuildConfiguration;
			buildSettings = {
				CLANG_ANALYZER_SECURITY_FLOATLOOPCOUNTER = YES;
				CLANG_WARN_ASSIGN_ENUM = NO;
				CLANG_WARN_SUSPICIOUS_IMPLICIT_CONVERSION = NO;
				CODE_SIGN_IDENTITY = "-";
				DEVELOPMENT_TEAM = "";
				FRAMEWORK_SEARCH_PATHS = (
					"$(inherited)",
					"$(LOCAL_LIBRARY_DIR)/Frameworks",
				);
				GCC_OPTIMIZATION_LEVEL = 3;
				GCC_PREPROCESSOR_DEFINITIONS = "";
				GCC_TREAT_INCOMPATIBLE_POINTER_TYPE_WARNINGS_AS_ERRORS = NO;
				GCC_TREAT_WARNINGS_AS_ERRORS = NO;
				GCC_USE_STANDARD_INCLUDE_SEARCHING = YES;
				GCC_WARN_ABOUT_MISSING_FIELD_INITIALIZERS = YES;
				GCC_WARN_ABOUT_MISSING_PROTOTYPES = NO;
				GCC_WARN_FOUR_CHARACTER_CONSTANTS = NO;
				GCC_WARN_INITIALIZER_NOT_FULLY_BRACKETED = YES;
				GCC_WARN_PEDANTIC = NO;
				GCC_WARN_SHADOW = NO;
				GCC_WARN_UNUSED_PARAMETER = YES;
				HEADER_SEARCH_PATHS = "";
				LIBRARY_SEARCH_PATHS = "";
				OTHER_CFLAGS = (
					"-I/usr/local/include/SDL2",
					"-D_THREAD_SAFE",
					"-DXCODE_NO_COLOR",
					"-ferror-limit=1000",
				);
				OTHER_LDFLAGS = (
					"-L/usr/local/lib",
					"-lSDL2",
				);
				PRODUCT_NAME = "$(TARGET_NAME)";
				RUN_CLANG_STATIC_ANALYZER = NO;
				USE_HEADERMAP = NO;
				WARNING_CFLAGS = "";
			};
			name = Release;
		};
/* End XCBuildConfiguration section */

/* Begin XCConfigurationList section */
		90584302236651FC009D92F1 /* Build configuration list for PBXNativeTarget "C-Ray Debug" */ = {
			isa = XCConfigurationList;
			buildConfigurations = (
				90584303236651FC009D92F1 /* Debug */,
				90584304236651FC009D92F1 /* Release */,
			);
			defaultConfigurationIsVisible = 0;
			defaultConfigurationName = Release;
		};
		90D99AEF1D08ADB10015A854 /* Build configuration list for PBXProject "C-Ray" */ = {
			isa = XCConfigurationList;
			buildConfigurations = (
				90D99AF91D08ADB10015A854 /* Debug */,
				90D99AFA1D08ADB10015A854 /* Release */,
			);
			defaultConfigurationIsVisible = 0;
			defaultConfigurationName = Release;
		};
		90D99AFB1D08ADB10015A854 /* Build configuration list for PBXNativeTarget "C-Ray Fast" */ = {
			isa = XCConfigurationList;
			buildConfigurations = (
				90D99AFC1D08ADB10015A854 /* Debug */,
				90D99AFD1D08ADB10015A854 /* Release */,
			);
			defaultConfigurationIsVisible = 0;
			defaultConfigurationName = Release;
		};
/* End XCConfigurationList section */
	};
	rootObject = 90D99AEC1D08ADB10015A854 /* Project object */;
}<|MERGE_RESOLUTION|>--- conflicted
+++ resolved
@@ -49,15 +49,12 @@
 		90500AB1258D95EF006F854A /* gradient.c in Sources */ = {isa = PBXBuildFile; fileRef = 90500AAE258D95EF006F854A /* gradient.c */; };
 		9050FFE925915222001C172D /* raylength.c in Sources */ = {isa = PBXBuildFile; fileRef = 9050FFE725915222001C172D /* raylength.c */; };
 		9050FFEA25915222001C172D /* raylength.c in Sources */ = {isa = PBXBuildFile; fileRef = 9050FFE725915222001C172D /* raylength.c */; };
-<<<<<<< HEAD
-=======
 		9050FFF12592BE23001C172D /* alpha.c in Sources */ = {isa = PBXBuildFile; fileRef = 9050FFEF2592BE23001C172D /* alpha.c */; };
 		9050FFF22592BE23001C172D /* alpha.c in Sources */ = {isa = PBXBuildFile; fileRef = 9050FFEF2592BE23001C172D /* alpha.c */; };
 		9050FFF525994121001C172D /* vecmath.c in Sources */ = {isa = PBXBuildFile; fileRef = 9050FFF325994121001C172D /* vecmath.c */; };
 		9050FFF625994121001C172D /* vecmath.c in Sources */ = {isa = PBXBuildFile; fileRef = 9050FFF325994121001C172D /* vecmath.c */; };
 		9050FFF925994B7E001C172D /* math.c in Sources */ = {isa = PBXBuildFile; fileRef = 9050FFF725994B7E001C172D /* math.c */; };
 		9050FFFA25994B7E001C172D /* math.c in Sources */ = {isa = PBXBuildFile; fileRef = 9050FFF725994B7E001C172D /* math.c */; };
->>>>>>> abc044d2
 		9052E8D025018C050052406D /* fileio.c in Sources */ = {isa = PBXBuildFile; fileRef = 9052E8CE25018C050052406D /* fileio.c */; };
 		9052E8D125018C050052406D /* fileio.c in Sources */ = {isa = PBXBuildFile; fileRef = 9052E8CE25018C050052406D /* fileio.c */; };
 		905842DB236651FC009D92F1 /* main.c in Sources */ = {isa = PBXBuildFile; fileRef = 900BA129220B4602005B8EE7 /* main.c */; };
@@ -261,15 +258,12 @@
 		90500AAF258D95EF006F854A /* gradient.h */ = {isa = PBXFileReference; lastKnownFileType = sourcecode.c.h; path = gradient.h; sourceTree = "<group>"; };
 		9050FFE725915222001C172D /* raylength.c */ = {isa = PBXFileReference; lastKnownFileType = sourcecode.c.c; path = raylength.c; sourceTree = "<group>"; };
 		9050FFE825915222001C172D /* raylength.h */ = {isa = PBXFileReference; lastKnownFileType = sourcecode.c.h; path = raylength.h; sourceTree = "<group>"; };
-<<<<<<< HEAD
-=======
 		9050FFEF2592BE23001C172D /* alpha.c */ = {isa = PBXFileReference; lastKnownFileType = sourcecode.c.c; path = alpha.c; sourceTree = "<group>"; };
 		9050FFF02592BE23001C172D /* alpha.h */ = {isa = PBXFileReference; lastKnownFileType = sourcecode.c.h; path = alpha.h; sourceTree = "<group>"; };
 		9050FFF325994121001C172D /* vecmath.c */ = {isa = PBXFileReference; lastKnownFileType = sourcecode.c.c; path = vecmath.c; sourceTree = "<group>"; };
 		9050FFF425994121001C172D /* vecmath.h */ = {isa = PBXFileReference; lastKnownFileType = sourcecode.c.h; path = vecmath.h; sourceTree = "<group>"; };
 		9050FFF725994B7E001C172D /* math.c */ = {isa = PBXFileReference; lastKnownFileType = sourcecode.c.c; path = math.c; sourceTree = "<group>"; };
 		9050FFF825994B7E001C172D /* math.h */ = {isa = PBXFileReference; lastKnownFileType = sourcecode.c.h; path = math.h; sourceTree = "<group>"; };
->>>>>>> abc044d2
 		9052E8CE25018C050052406D /* fileio.c */ = {isa = PBXFileReference; fileEncoding = 4; lastKnownFileType = sourcecode.c.c; path = fileio.c; sourceTree = "<group>"; };
 		9052E8CF25018C050052406D /* fileio.h */ = {isa = PBXFileReference; fileEncoding = 4; lastKnownFileType = sourcecode.c.h; path = fileio.h; sourceTree = "<group>"; };
 		90584305236651FC009D92F1 /* C-Ray Debug */ = {isa = PBXFileReference; explicitFileType = "compiled.mach-o.executable"; includeInIndex = 0; path = "C-Ray Debug"; sourceTree = BUILT_PRODUCTS_DIR; };
