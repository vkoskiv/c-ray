--- conflicted
+++ resolved
@@ -41,7 +41,6 @@
 		"count": 1,
 		"width": 1280,
 		"height": 720,
-<<<<<<< HEAD
     "ambientColor": {
       "hdr": "input/HDRs/adams_place_bridge_1k.hdr",
       "offset": 0,
@@ -56,530 +55,271 @@
         "b": 1.0
       }
     },
-=======
-		"ambientColor": {
-			"hdr": "input/HDRs/winter_evening_16k.hdr",
-			"offset": 0,
-			"down": {
-				"r": 0.0,
-				"g": 0.0,
-				"b": 0.0
-			},
-			"up": {
-				"r": 1.0,
-				"g": 1.0,
-				"b": 1.0
+		"primitives": [
+			{
+				"type": "sphere",
+				"pos": {
+					"x": -5.0,
+					"y": 0.5,
+					"z": 0.0
+				},
+				"radius": 0.5,
+				"materialType": "Default",
+				"diffuseBSDF": "Earl Hammon GGX",
+				"specularBSDF": "Eric Heitz GGX 2018",
+				"material": {
+					"albedo": {
+						"r": 1.0,
+						"g": 1.0,
+						"b": 1.0
+					},
+					"roughness": 0.01,
+					"metalness": 0.0,
+					"specularity": 1.0,
+					"anisotropy": 0.0,
+					"ior": 1.0
+				}
+			},
+			{
+				"type": "sphere",
+				"pos": {
+					"x": -4.0,
+					"y": 0.5,
+					"z": 0.0
+				},
+				"radius": 0.5,
+				"materialType": "Default",
+				"diffuseBSDF": "Earl Hammon GGX",
+				"specularBSDF": "Eric Heitz GGX 2018",
+				"material": {
+					"albedo": {
+						"r": 1.0,
+						"g": 1.0,
+						"b": 1.0
+					},
+					"roughness": 0.1,
+					"metalness": 0.0,
+					"specularity": 1.0,
+					"anisotropy": 0.0,
+					"ior": 1.0
+				}
+			},
+			{
+				"type": "sphere",
+				"pos": {
+					"x": -3.0,
+					"y": 0.5,
+					"z": 0.0
+				},
+				"radius": 0.5,
+				"materialType": "Default",
+				"diffuseBSDF": "Earl Hammon GGX",
+				"specularBSDF": "Eric Heitz GGX 2018",
+				"material": {
+					"albedo": {
+						"r": 1.0,
+						"g": 1.0,
+						"b": 1.0
+					},
+					"roughness": 0.2,
+					"metalness": 0.0,
+					"specularity": 1.0,
+					"anisotropy": 0.0,
+					"ior": 1.0
+				}
+			},
+			{
+				"type": "sphere",
+				"pos": {
+					"x": -2.0,
+					"y": 0.5,
+					"z": 0.0
+				},
+				"radius": 0.5,
+				"materialType": "Default",
+				"diffuseBSDF": "Earl Hammon GGX",
+				"specularBSDF": "Eric Heitz GGX 2018",
+				"material": {
+					"albedo": {
+						"r": 1.0,
+						"g": 1.0,
+						"b": 1.0
+					},
+					"roughness": 0.3,
+					"metalness": 0.0,
+					"specularity": 1.0,
+					"anisotropy": 0.0,
+					"ior": 1.0
+				}
+			},
+			{
+				"type": "sphere",
+				"pos": {
+					"x": -1.0,
+					"y": 0.5,
+					"z": 0.0
+				},
+				"radius": 0.5,
+				"materialType": "Default",
+				"diffuseBSDF": "Earl Hammon GGX",
+				"specularBSDF": "Eric Heitz GGX 2018",
+				"material": {
+					"albedo": {
+						"r": 1.0,
+						"g": 1.0,
+						"b": 1.0
+					},
+					"roughness": 0.4,
+					"metalness": 0.0,
+					"specularity": 1.0,
+					"anisotropy": 0.0,
+					"ior": 1.0
+				}
+			},
+			{
+				"type": "sphere",
+				"pos": {
+					"x": 0.0,
+					"y": 0.5,
+					"z": 0.0
+				},
+				"radius": 0.5,
+				"materialType": "Default",
+				"diffuseBSDF": "Earl Hammon GGX",
+				"specularBSDF": "Eric Heitz GGX 2018",
+				"material": {
+					"albedo": {
+						"r": 1.0,
+						"g": 1.0,
+						"b": 1.0
+					},
+					"roughness": 0.5,
+					"metalness": 0.0,
+					"specularity": 1.0,
+					"anisotropy": 0.0,
+					"ior": 1.0
+				}
+			},
+			{
+				"type": "sphere",
+				"pos": {
+					"x": 1.0,
+					"y": 0.5,
+					"z": 0.0
+				},
+				"radius": 0.5,
+				"materialType": "Default",
+				"diffuseBSDF": "Earl Hammon GGX",
+				"specularBSDF": "Eric Heitz GGX 2018",
+				"material": {
+					"albedo": {
+						"r": 1.0,
+						"g": 1.0,
+						"b": 1.0
+					},
+					"roughness": 0.6,
+					"metalness": 0.0,
+					"specularity": 1.0,
+					"anisotropy": 0.0,
+					"ior": 1.0
+				}
+			},
+			{
+				"type": "sphere",
+				"pos": {
+					"x": 2.0,
+					"y": 0.5,
+					"z": 0.0
+				},
+				"radius": 0.5,
+				"materialType": "Default",
+				"diffuseBSDF": "Earl Hammon GGX",
+				"specularBSDF": "Eric Heitz GGX 2018",
+				"material": {
+					"albedo": {
+						"r": 1.0,
+						"g": 1.0,
+						"b": 1.0
+					},
+					"roughness": 0.7,
+					"metalness": 0.0,
+					"specularity": 1.0,
+					"anisotropy": 0.0,
+					"ior": 1.0
+				}
+			},
+			{
+				"type": "sphere",
+				"pos": {
+					"x": 3.0,
+					"y": 0.5,
+					"z": 0.0
+				},
+				"radius": 0.5,
+				"materialType": "Default",
+				"diffuseBSDF": "Earl Hammon GGX",
+				"specularBSDF": "Eric Heitz GGX 2018",
+				"material": {
+					"albedo": {
+						"r": 1.0,
+						"g": 1.0,
+						"b": 1.0
+					},
+					"roughness": 0.8,
+					"metalness": 0.0,
+					"specularity": 1.0,
+					"anisotropy": 0.0,
+					"ior": 1.0
+				}
+			},
+			{
+				"type": "sphere",
+				"pos": {
+					"x": 4.0,
+					"y": 0.5,
+					"z": 0.0
+				},
+				"radius": 0.5,
+				"materialType": "Default",
+				"diffuseBSDF": "Earl Hammon GGX",
+				"specularBSDF": "Eric Heitz GGX 2018",
+				"material": {
+					"albedo": {
+						"r": 1.0,
+						"g": 1.0,
+						"b": 1.0
+					},
+					"roughness": 0.9,
+					"metalness": 0.0,
+					"specularity": 1.0,
+					"anisotropy": 0.0,
+					"ior": 1.0
+				}
+			},
+			{
+				"type": "sphere",
+				"pos": {
+					"x": 5.0,
+					"y": 0.5,
+					"z": 0.0
+				},
+				"radius": 0.5,
+				"materialType": "Default",
+				"diffuseBSDF": "Earl Hammon GGX",
+				"specularBSDF": "Eric Heitz GGX 2018",
+				"material": {
+					"albedo": {
+						"r": 1.0,
+						"g": 1.0,
+						"b": 1.0
+					},
+					"roughness": 1.0,
+					"metalness": 0.0,
+					"specularity": 1.0,
+					"anisotropy": 0.0,
+					"ior": 1.0
+				}
 			}
-		},
->>>>>>> 04224b72
-		"primitives": [
-			{
-				"type": "sphere",
-				"pos": {
-					"x": -5.0,
-					"y": 0.5,
-					"z": 0.0
-				},
-				"radius": 0.5,
-				"materialType": "Default",
-				"diffuseBSDF": "Earl Hammon GGX",
-				"specularBSDF": "Eric Heitz GGX 2018",
-				"material": {
-					"albedo": {
-						"r": 1.0,
-						"g": 1.0,
-						"b": 1.0
-					},
-					"roughness": 0.01,
-					"metalness": 0.0,
-					"specularity": 1.0,
-					"anisotropy": 0.0,
-					"ior": 1.0
-				}
-			},
-<<<<<<< HEAD
-      {
-        "type": "sphere",
-        "pos": {
-          "x": -4.0,
-          "y": 0.5,
-          "z": 0.0
-        },
-        "radius": 0.5,
-        "Material type": "Default",
-        "Diffuse BSDF": "Earl Hammon GGX",
-        "Specular BSDF": "Eric Heitz GGX 2018",
-        "material": {
-          "albedo": {
-            "r": 1.0,
-            "g": 1.0,
-            "b": 1.0
-          },
-          "roughness": 0.1,
-          "metalness": 0.0,
-          "specularity": 1.0,
-          "anisotropy": 0.0,
-          "ior": 1.0
-        }
-      },
-      {
-        "type": "sphere",
-        "pos": {
-          "x": -3.0,
-          "y": 0.5,
-          "z": 0.0
-        },
-        "radius": 0.5,
-        "Material type": "Default",
-        "Diffuse BSDF": "Earl Hammon GGX",
-        "Specular BSDF": "Eric Heitz GGX 2018",
-        "material": {
-          "albedo": {
-            "r": 1.0,
-            "g": 1.0,
-            "b": 1.0
-          },
-          "roughness": 0.2,
-          "metalness": 0.0,
-          "specularity": 1.0,
-          "anisotropy": 0.0,
-          "ior": 1.0
-        }
-      },
-      {
-        "type": "sphere",
-        "pos": {
-          "x": -2.0,
-          "y": 0.5,
-          "z": 0.0
-        },
-        "radius": 0.5,
-        "Material type": "Default",
-        "Diffuse BSDF": "Earl Hammon GGX",
-        "Specular BSDF": "Eric Heitz GGX 2018",
-        "material": {
-          "albedo": {
-            "r": 1.0,
-            "g": 1.0,
-            "b": 1.0
-          },
-          "roughness": 0.3,
-          "metalness": 0.0,
-          "specularity": 1.0,
-          "anisotropy": 0.0,
-          "ior": 1.0
-        }
-      },
-      {
-        "type": "sphere",
-        "pos": {
-          "x": -1.0,
-          "y": 0.5,
-          "z": 0.0
-        },
-        "radius": 0.5,
-        "Material type": "Default",
-        "Diffuse BSDF": "Earl Hammon GGX",
-        "Specular BSDF": "Eric Heitz GGX 2018",
-        "material": {
-          "albedo": {
-            "r": 1.0,
-            "g": 1.0,
-            "b": 1.0
-          },
-          "roughness": 0.4,
-          "metalness": 0.0,
-          "specularity": 1.0,
-          "anisotropy": 0.0,
-          "ior": 1.0
-        }
-      },
-      {
-        "type": "sphere",
-        "pos": {
-          "x": 0.0,
-          "y": 0.5,
-          "z": 0.0
-        },
-        "radius": 0.5,
-        "Material type": "Default",
-        "Diffuse BSDF": "Earl Hammon GGX",
-        "Specular BSDF": "Eric Heitz GGX 2018",
-        "material": {
-          "albedo": {
-            "r": 1.0,
-            "g": 1.0,
-            "b": 1.0
-          },
-          "roughness": 0.5,
-          "metalness": 0.0,
-          "specularity": 1.0,
-          "anisotropy": 0.0,
-          "ior": 1.0
-        }
-      },
-      {
-        "type": "sphere",
-        "pos": {
-          "x": 1.0,
-          "y": 0.5,
-          "z": 0.0
-        },
-        "radius": 0.5,
-        "Material type": "Default",
-        "Diffuse BSDF": "Earl Hammon GGX",
-        "Specular BSDF": "Eric Heitz GGX 2018",
-        "material": {
-          "albedo": {
-            "r": 1.0,
-            "g": 1.0,
-            "b": 1.0
-          },
-          "roughness": 0.6,
-          "metalness": 0.0,
-          "specularity": 1.0,
-          "anisotropy": 0.0,
-          "ior": 1.0
-        }
-      },
-      {
-        "type": "sphere",
-        "pos": {
-          "x": 2.0,
-          "y": 0.5,
-          "z": 0.0
-        },
-        "radius": 0.5,
-        "Material type": "Default",
-        "Diffuse BSDF": "Earl Hammon GGX",
-        "Specular BSDF": "Eric Heitz GGX 2018",
-        "material": {
-          "albedo": {
-            "r": 1.0,
-            "g": 1.0,
-            "b": 1.0
-          },
-          "roughness": 0.7,
-          "metalness": 0.0,
-          "specularity": 1.0,
-          "anisotropy": 0.0,
-          "ior": 1.0
-        }
-      },
-      {
-        "type": "sphere",
-        "pos": {
-          "x": 3.0,
-          "y": 0.5,
-          "z": 0.0
-        },
-        "radius": 0.5,
-        "Material type": "Default",
-        "Diffuse BSDF": "Earl Hammon GGX",
-        "Specular BSDF": "Eric Heitz GGX 2018",
-        "material": {
-          "albedo": {
-            "r": 1.0,
-            "g": 1.0,
-            "b": 1.0
-          },
-          "roughness": 0.8,
-          "metalness": 0.0,
-          "specularity": 1.0,
-          "anisotropy": 0.0,
-          "ior": 1.0
-        }
-      },
-      {
-        "type": "sphere",
-        "pos": {
-          "x": 4.0,
-          "y": 0.5,
-          "z": 0.0
-        },
-        "radius": 0.5,
-        "Material type": "Default",
-        "Diffuse BSDF": "Earl Hammon GGX",
-        "Specular BSDF": "Eric Heitz GGX 2018",
-        "material": {
-          "albedo": {
-            "r": 1.0,
-            "g": 1.0,
-            "b": 1.0
-          },
-          "roughness": 0.9,
-          "metalness": 0.0,
-          "specularity": 1.0,
-          "anisotropy": 0.0,
-          "ior": 1.0
-        }
-      },
-      {
-        "type": "sphere",
-        "pos": {
-          "x": 5.0,
-          "y": 0.5,
-          "z": 0.0
-        },
-        "radius": 0.5,
-        "Material type": "Default",
-        "Diffuse BSDF": "Earl Hammon GGX",
-        "Specular BSDF": "Eric Heitz GGX 2018",
-        "material": {
-          "albedo": {
-            "r": 1.0,
-            "g": 1.0,
-            "b": 1.0
-          },
-          "roughness": 1.0,
-          "metalness": 0.0,
-          "specularity": 1.0,
-          "anisotropy": 0.0,
-          "ior": 1.0
-        }
-      }
-=======
-			{
-				"type": "sphere",
-				"pos": {
-					"x": -4.0,
-					"y": 0.5,
-					"z": 0.0
-				},
-				"radius": 0.5,
-				"materialType": "Default",
-				"diffuseBSDF": "Earl Hammon GGX",
-				"specularBSDF": "Eric Heitz GGX 2018",
-				"material": {
-					"albedo": {
-						"r": 1.0,
-						"g": 1.0,
-						"b": 1.0
-					},
-					"roughness": 0.1,
-					"metalness": 0.0,
-					"specularity": 1.0,
-					"anisotropy": 0.0,
-					"ior": 1.0
-				}
-			},
-			{
-				"type": "sphere",
-				"pos": {
-					"x": -3.0,
-					"y": 0.5,
-					"z": 0.0
-				},
-				"radius": 0.5,
-				"materialType": "Default",
-				"diffuseBSDF": "Earl Hammon GGX",
-				"specularBSDF": "Eric Heitz GGX 2018",
-				"material": {
-					"albedo": {
-						"r": 1.0,
-						"g": 1.0,
-						"b": 1.0
-					},
-					"roughness": 0.2,
-					"metalness": 0.0,
-					"specularity": 1.0,
-					"anisotropy": 0.0,
-					"ior": 1.0
-				}
-			},
-			{
-				"type": "sphere",
-				"pos": {
-					"x": -2.0,
-					"y": 0.5,
-					"z": 0.0
-				},
-				"radius": 0.5,
-				"materialType": "Default",
-				"diffuseBSDF": "Earl Hammon GGX",
-				"specularBSDF": "Eric Heitz GGX 2018",
-				"material": {
-					"albedo": {
-						"r": 1.0,
-						"g": 1.0,
-						"b": 1.0
-					},
-					"roughness": 0.3,
-					"metalness": 0.0,
-					"specularity": 1.0,
-					"anisotropy": 0.0,
-					"ior": 1.0
-				}
-			},
-			{
-				"type": "sphere",
-				"pos": {
-					"x": -1.0,
-					"y": 0.5,
-					"z": 0.0
-				},
-				"radius": 0.5,
-				"materialType": "Default",
-				"diffuseBSDF": "Earl Hammon GGX",
-				"specularBSDF": "Eric Heitz GGX 2018",
-				"material": {
-					"albedo": {
-						"r": 1.0,
-						"g": 1.0,
-						"b": 1.0
-					},
-					"roughness": 0.4,
-					"metalness": 0.0,
-					"specularity": 1.0,
-					"anisotropy": 0.0,
-					"ior": 1.0
-				}
-			},
-			{
-				"type": "sphere",
-				"pos": {
-					"x": 0.0,
-					"y": 0.5,
-					"z": 0.0
-				},
-				"radius": 0.5,
-				"materialType": "Default",
-				"diffuseBSDF": "Earl Hammon GGX",
-				"specularBSDF": "Eric Heitz GGX 2018",
-				"material": {
-					"albedo": {
-						"r": 1.0,
-						"g": 1.0,
-						"b": 1.0
-					},
-					"roughness": 0.5,
-					"metalness": 0.0,
-					"specularity": 1.0,
-					"anisotropy": 0.0,
-					"ior": 1.0
-				}
-			},
-			{
-				"type": "sphere",
-				"pos": {
-					"x": 1.0,
-					"y": 0.5,
-					"z": 0.0
-				},
-				"radius": 0.5,
-				"materialType": "Default",
-				"diffuseBSDF": "Earl Hammon GGX",
-				"specularBSDF": "Eric Heitz GGX 2018",
-				"material": {
-					"albedo": {
-						"r": 1.0,
-						"g": 1.0,
-						"b": 1.0
-					},
-					"roughness": 0.6,
-					"metalness": 0.0,
-					"specularity": 1.0,
-					"anisotropy": 0.0,
-					"ior": 1.0
-				}
-			},
-			{
-				"type": "sphere",
-				"pos": {
-					"x": 2.0,
-					"y": 0.5,
-					"z": 0.0
-				},
-				"radius": 0.5,
-				"materialType": "Default",
-				"diffuseBSDF": "Earl Hammon GGX",
-				"specularBSDF": "Eric Heitz GGX 2018",
-				"material": {
-					"albedo": {
-						"r": 1.0,
-						"g": 1.0,
-						"b": 1.0
-					},
-					"roughness": 0.7,
-					"metalness": 0.0,
-					"specularity": 1.0,
-					"anisotropy": 0.0,
-					"ior": 1.0
-				}
-			},
-			{
-				"type": "sphere",
-				"pos": {
-					"x": 3.0,
-					"y": 0.5,
-					"z": 0.0
-				},
-				"radius": 0.5,
-				"materialType": "Default",
-				"diffuseBSDF": "Earl Hammon GGX",
-				"specularBSDF": "Eric Heitz GGX 2018",
-				"material": {
-					"albedo": {
-						"r": 1.0,
-						"g": 1.0,
-						"b": 1.0
-					},
-					"roughness": 0.8,
-					"metalness": 0.0,
-					"specularity": 1.0,
-					"anisotropy": 0.0,
-					"ior": 1.0
-				}
-			},
-			{
-				"type": "sphere",
-				"pos": {
-					"x": 4.0,
-					"y": 0.5,
-					"z": 0.0
-				},
-				"radius": 0.5,
-				"materialType": "Default",
-				"diffuseBSDF": "Earl Hammon GGX",
-				"specularBSDF": "Eric Heitz GGX 2018",
-				"material": {
-					"albedo": {
-						"r": 1.0,
-						"g": 1.0,
-						"b": 1.0
-					},
-					"roughness": 0.9,
-					"metalness": 0.0,
-					"specularity": 1.0,
-					"anisotropy": 0.0,
-					"ior": 1.0
-				}
-			},
-			{
-				"type": "sphere",
-				"pos": {
-					"x": 5.0,
-					"y": 0.5,
-					"z": 0.0
-				},
-				"radius": 0.5,
-				"materialType": "Default",
-				"diffuseBSDF": "Earl Hammon GGX",
-				"specularBSDF": "Eric Heitz GGX 2018",
-				"material": {
-					"albedo": {
-						"r": 1.0,
-						"g": 1.0,
-						"b": 1.0
-					},
-					"roughness": 1.0,
-					"metalness": 0.0,
-					"specularity": 1.0,
-					"anisotropy": 0.0,
-					"ior": 1.0
-				}
-			}
->>>>>>> 04224b72
 		],
     "meshes": [
     ]
